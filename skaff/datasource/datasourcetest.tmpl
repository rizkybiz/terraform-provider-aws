package {{ .ServicePackage }}_test

{{- if .IncludeComments }}
// **PLEASE DELETE THIS AND ALL TIP COMMENTS BEFORE SUBMITTING A PR FOR REVIEW!**
//
// TIP: ==== INTRODUCTION ====
// Thank you for trying the skaff tool!
//
// You have opted to include these helpful comments. They all include "TIP:"
// to help you find and remove them when you're done with them.
//
// While some aspects of this file are customized to your input, the
// scaffold tool does *not* look at the AWS API and ensure it has correct
// function, structure, and variable names. It makes guesses based on
// commonalities. You will need to make significant adjustments.
//
// In other words, as generated, this is a rough outline of the work you will
// need to do. If something doesn't make sense for your situation, get rid of
// it.
//
// Remember to register this new data source in the provider
// (internal/provider/provider.go) once you finish. Otherwise, Terraform won't
// know about it.{{- end }}

import (
{{- if .IncludeComments }}
	// TIP: ==== IMPORTS ====
	// This is a common set of imports but not customized to your code since
	// your code hasn't been written yet. Make sure you, your IDE, or
	// goimports -w <file> fixes these imports.
	//
	// The provider linter wants your imports to be in two groups: first,
	// standard library (i.e., "fmt" or "strings"), second, everything else.
{{- end }}
{{- if and .IncludeComments .AWSGoSDKV2 }}
	//
	// Also, AWS Go SDK v2 may handle nested structures differently than v1,
	// using the services/{{ .ServicePackage }}/types package. If so, you'll
	// need to import types and reference the nested types, e.g., as
	// types.<Type Name>.
{{- end }}
	"fmt"
	"regexp"
	"strings"
	"testing"
{{ if .AWSGoSDKV2 }}
	"github.com/aws/aws-sdk-go-v2/aws"
	"github.com/aws/aws-sdk-go-v2/service/{{ .ServicePackage }}"
	"github.com/aws/aws-sdk-go-v2/service/{{ .ServicePackage }}/types"
{{- else }}
	"github.com/aws/aws-sdk-go/aws"
	"github.com/aws/aws-sdk-go/service/{{ .ServicePackage }}"
{{- end }}
	"github.com/hashicorp/aws-sdk-go-base/v2/awsv1shim/v2/tfawserr"
	sdkacctest "github.com/hashicorp/terraform-plugin-sdk/v2/helper/acctest"
	"github.com/hashicorp/terraform-plugin-sdk/v2/helper/resource"
	"github.com/hashicorp/terraform-plugin-sdk/v2/helper/schema"
	"github.com/hashicorp/terraform-plugin-sdk/v2/terraform"
	"github.com/hashicorp/terraform-provider-aws/internal/acctest"
	"github.com/hashicorp/terraform-provider-aws/internal/conns"
	"github.com/hashicorp/terraform-provider-aws/internal/create"
{{- if .IncludeComments }}

	// TIP: You will often need to import the package that this test file lives
    // in. Since it is in the "test" context, it must import the package to use
    // any normal context constants, variables, or functions.
{{- end }}
	tf{{ .ServicePackage }} "github.com/hashicorp/terraform-provider-aws/internal/service/{{ .ServicePackage }}"
{{- if .AWSGoSDKV2 }}
	"github.com/hashicorp/terraform-provider-aws/names"
{{- end }}
)
{{ if .IncludeComments }}
// TIP: File Structure. The basic outline for all test files should be as
// follows. Improve this data source's maintainability by following this
// outline.
//
// 1. Package declaration (add "_test" since this is a test file)
// 2. Imports
// 3. Unit tests
// 4. Basic test
// 5. Disappears test
// 6. All the other tests
// 7. Helper functions (exists, destroy, check, etc.)
// 8. Functions that return Terraform configurations
{{- end }}
{{ if .IncludeComments }}

// TIP: ==== UNIT TESTS ====
// This is an example of a unit test. Its name is not prefixed with
// "TestAcc" like an acceptance test.
//
// Unlike acceptance tests, unit tests do not access AWS and are focused on a
// function (or method). Because of this, they are quick and cheap to run.
//
// In designing a data source's implementation, isolate complex bits from AWS bits
// so that they can be tested through a unit test. We encourage more unit tests
// in the provider.
//
// Cut and dry functions using well-used patterns, like typical flatteners and
// expanders, don't need unit testing. However, if they are complex or
// intricate, they should be unit tested.
{{- end }}
func Test{{ .DataSource }}ExampleUnitTest(t *testing.T) {
	testCases := []struct {
		TestName string
		Input    string
		Expected string
		Error    bool
	}{
		{
			TestName: "empty",
			Input:    "",
			Expected: "",
			Error:    true,
		},
		{
			TestName: "descriptive name",
			Input:    "some input",
			Expected: "some output",
			Error:    false,
		},
		{
			TestName: "another descriptive name",
			Input:    "more input",
			Expected: "more output",
			Error:    false,
		},
	}

	for _, testCase := range testCases {
		t.Run(testCase.TestName, func(t *testing.T) {
			got, err := tf{{ .ServicePackage }}.FunctionFromDataSource(testCase.Input)

			if err != nil && !testCase.Error {
				t.Errorf("got error (%s), expected no error", err)
			}

			if err == nil && testCase.Error {
				t.Errorf("got (%s) and no error, expected error", got)
			}

			if got != testCase.Expected {
				t.Errorf("got %s, expected %s", got, testCase.Expected)
			}
		})
	}
}
{{ if .IncludeComments }}

// TIP: ==== ACCEPTANCE TESTS ====
// This is an example of a basic acceptance test. This should test as much of
// standard functionality of the data source as possible, and test importing, if
// applicable. We prefix its name with "TestAcc", the service, and the
// data source name.
//
// Acceptance test access AWS and cost money to run.
{{- end }}
func TestAcc{{ .Service }}{{ .DataSource }}DataSource_basic(t *testing.T) {
	ctx := acctest.Context(t)
    {{- if .IncludeComments }}
    // TIP: This is a long-running test guard for tests that run longer than
    // 300s (5 min) generally.
    {{- end }}
	if testing.Short() {
		t.Skip("skipping long-running test in short mode")
	}

	var {{ .DataSourceLower }} {{ .ServicePackage }}.Describe{{ .DataSource }}Response
	rName := sdkacctest.RandomWithPrefix(acctest.ResourcePrefix)
	dataSourceName := "data.aws_{{ .ServicePackage }}_{{ .DataSourceSnake }}.test"

	resource.ParallelTest(t, resource.TestCase{
		PreCheck: func() {
<<<<<<< HEAD
			acctest.PreCheck(ctx, t)
			acctest.PreCheckPartitionHasService({{ .ServicePackage }}.EndpointsID, t)
=======
			acctest.PreCheck(t)
			acctest.PreCheckPartitionHasService(t, {{ .ServicePackage }}.EndpointsID)
>>>>>>> 78d002fe
			testAccPreCheck(ctx, t)
		},
		{{- if .AWSGoSDKV2 }}
		ErrorCheck:               acctest.ErrorCheck(t, names.{{ .Service }}EndpointID),
		{{- else }}
		ErrorCheck:               acctest.ErrorCheck(t, {{ .ServicePackage }}.EndpointsID),
		{{- end }}
		ProtoV5ProviderFactories: acctest.ProtoV5ProviderFactories,
		CheckDestroy:             testAccCheck{{ .DataSource }}Destroy(ctx),
		Steps: []resource.TestStep{
			{
				Config: testAcc{{ .DataSource }}DataSourceConfig_basic(rName),
				Check: resource.ComposeTestCheckFunc(
					testAccCheck{{ .DataSource }}Exists(ctx, dataSourceName, &{{ .DataSourceLower }}),
					resource.TestCheckResourceAttr(dataSourceName, "auto_minor_version_upgrade", "false"),
					resource.TestCheckResourceAttrSet(dataSourceName, "maintenance_window_start_time.0.day_of_week"),
					resource.TestCheckTypeSetElemNestedAttrs(dataSourceName, "user.*", map[string]string{
						"console_access": "false",
						"groups.#":       "0",
						"username":       "Test",
						"password":       "TestTest1234",
					}),
					acctest.MatchResourceAttrRegionalARN(dataSourceName, "arn", "{{ .ServicePackage }}", regexp.MustCompile(`{{ .DataSourceLower }}:+.`)),
				),
			},
		},
	})
}

func testAcc{{ .DataSource }}DataSourceConfig_basic(rName, version string) string {
	return fmt.Sprintf(`
data "aws_security_group" "test" {
  name = %[1]q
}

data "aws_{{ .ServicePackage }}_{{ .DataSourceSnake }}" "test" {
  {{ .DataSourceSnake }}_name             = %[1]q
  engine_type             = "Active{{ .Service }}"
  engine_version          = %[2]q
  host_instance_type      = "{{ .ServicePackage }}.t2.micro"
  security_groups         = [aws_security_group.test.id]
  authentication_strategy = "simple"
  storage_type            = "efs"

  logs {
    general = true
  }

  user {
    username = "Test"
    password = "TestTest1234"
  }
}
`, rName, version)
}<|MERGE_RESOLUTION|>--- conflicted
+++ resolved
@@ -172,13 +172,8 @@
 
 	resource.ParallelTest(t, resource.TestCase{
 		PreCheck: func() {
-<<<<<<< HEAD
 			acctest.PreCheck(ctx, t)
-			acctest.PreCheckPartitionHasService({{ .ServicePackage }}.EndpointsID, t)
-=======
-			acctest.PreCheck(t)
 			acctest.PreCheckPartitionHasService(t, {{ .ServicePackage }}.EndpointsID)
->>>>>>> 78d002fe
 			testAccPreCheck(ctx, t)
 		},
 		{{- if .AWSGoSDKV2 }}
