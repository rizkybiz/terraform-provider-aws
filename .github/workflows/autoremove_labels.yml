name: Autoremove Labels

on:
  issues:
    types: [closed, opened]
  pull_request_target:
    types: [closed]

<<<<<<< HEAD
env:
  IN_MAINTAINER_LIST: ${{ contains(secrets.MAINTAINER_LIST, github.actor) }}

jobs:
  RemoveNeedsTriageFromMaintainers:
    if: github.event.action == 'opened'
    runs-on: ubuntu-latest
    steps:
      - name: Remove needs-triage label from member's Issues
        if: env.IN_MAINTAINER_LIST == 'true'
        uses: actions-ecosystem/action-remove-labels@v1
        with:
          labels: needs-triage

  RemoveTriagingLabelsFromClosedIssueOrPR:
    if: github.event.action == 'closed'
=======
jobs:
  RemoveTriagingLabelsFromClosedIssueOrPR:
>>>>>>> efe4dc65
    runs-on: ubuntu-latest
    steps:
      - name: Remove triaging labels from closed issues and PRs
        uses: actions-ecosystem/action-remove-labels@v1
        with:
          labels: |
            needs-triage
            waiting-response<|MERGE_RESOLUTION|>--- conflicted
+++ resolved
@@ -6,7 +6,6 @@
   pull_request_target:
     types: [closed]
 
-<<<<<<< HEAD
 env:
   IN_MAINTAINER_LIST: ${{ contains(secrets.MAINTAINER_LIST, github.actor) }}
 
@@ -23,10 +22,6 @@
 
   RemoveTriagingLabelsFromClosedIssueOrPR:
     if: github.event.action == 'closed'
-=======
-jobs:
-  RemoveTriagingLabelsFromClosedIssueOrPR:
->>>>>>> efe4dc65
     runs-on: ubuntu-latest
     steps:
       - name: Remove triaging labels from closed issues and PRs
