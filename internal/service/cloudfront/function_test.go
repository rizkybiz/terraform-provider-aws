// Copyright (c) HashiCorp, Inc.
// SPDX-License-Identifier: MPL-2.0

package cloudfront_test

import (
	"context"
	"fmt"
	"testing"

	"github.com/aws/aws-sdk-go-v2/service/cloudfront"
	awstypes "github.com/aws/aws-sdk-go-v2/service/cloudfront/types"
	sdkacctest "github.com/hashicorp/terraform-plugin-testing/helper/acctest"
	"github.com/hashicorp/terraform-plugin-testing/helper/resource"
	"github.com/hashicorp/terraform-plugin-testing/terraform"
	"github.com/hashicorp/terraform-provider-aws/internal/acctest"
	"github.com/hashicorp/terraform-provider-aws/internal/conns"
	tfcloudfront "github.com/hashicorp/terraform-provider-aws/internal/service/cloudfront"
	"github.com/hashicorp/terraform-provider-aws/internal/tfresource"
	"github.com/hashicorp/terraform-provider-aws/names"
)

func init() {
	acctest.RegisterServiceErrorCheckFunc(names.CloudFrontServiceID, testAccErrorCheckSkipFunction)
}

func testAccErrorCheckSkipFunction(t *testing.T) resource.ErrorCheckFunc {
	return acctest.ErrorCheckSkipMessagesContaining(t,
		"InvalidParameterValueException: Unsupported source arn",
	)
}

func TestAccCloudFrontFunction_basic(t *testing.T) {
	ctx := acctest.Context(t)
	var conf cloudfront.DescribeFunctionOutput
	resourceName := "aws_cloudfront_function.test"
	rName := sdkacctest.RandomWithPrefix(acctest.ResourcePrefix)

	resource.ParallelTest(t, resource.TestCase{
<<<<<<< HEAD
		PreCheck:                 func() { acctest.PreCheck(ctx, t); acctest.PreCheckPartitionHasService(t, names.CloudFront) },
=======
		PreCheck:                 func() { acctest.PreCheck(ctx, t); acctest.PreCheckPartitionHasService(t, names.CloudFrontEndpointID) },
>>>>>>> eb4056bb
		ErrorCheck:               acctest.ErrorCheck(t, names.CloudFrontServiceID),
		ProtoV5ProviderFactories: acctest.ProtoV5ProviderFactories,
		CheckDestroy:             testAccCheckFunctionDestroy(ctx),
		Steps: []resource.TestStep{
			{
				Config: testAccFunctionConfig_basic(rName),
				Check: resource.ComposeTestCheckFunc(
					testAccCheckFunctionExists(ctx, resourceName, &conf),
					acctest.CheckResourceAttrGlobalARN(resourceName, "arn", "cloudfront", fmt.Sprintf("function/%s", rName)),
					resource.TestCheckResourceAttrSet(resourceName, "code"),
					resource.TestCheckResourceAttr(resourceName, "comment", ""),
					resource.TestCheckResourceAttr(resourceName, "etag", "ETVPDKIKX0DER"),
					resource.TestCheckResourceAttr(resourceName, "name", rName),
					resource.TestCheckResourceAttr(resourceName, "publish", "true"),
					resource.TestCheckResourceAttr(resourceName, "runtime", "cloudfront-js-1.0"),
					resource.TestCheckResourceAttr(resourceName, "status", "UNASSOCIATED"),
				),
			},
			{
				ResourceName:            resourceName,
				ImportState:             true,
				ImportStateVerify:       true,
				ImportStateVerifyIgnore: []string{"publish"},
			},
		},
	})
}

func TestAccCloudFrontFunction_disappears(t *testing.T) {
	ctx := acctest.Context(t)
	var conf cloudfront.DescribeFunctionOutput

	rName := sdkacctest.RandomWithPrefix(acctest.ResourcePrefix)
	resourceName := "aws_cloudfront_function.test"

	resource.ParallelTest(t, resource.TestCase{
<<<<<<< HEAD
		PreCheck:                 func() { acctest.PreCheck(ctx, t); acctest.PreCheckPartitionHasService(t, names.CloudFront) },
=======
		PreCheck:                 func() { acctest.PreCheck(ctx, t); acctest.PreCheckPartitionHasService(t, names.CloudFrontEndpointID) },
>>>>>>> eb4056bb
		ErrorCheck:               acctest.ErrorCheck(t, names.CloudFrontServiceID),
		ProtoV5ProviderFactories: acctest.ProtoV5ProviderFactories,
		CheckDestroy:             testAccCheckFunctionDestroy(ctx),
		Steps: []resource.TestStep{
			{
				Config: testAccFunctionConfig_basic(rName),
				Check: resource.ComposeTestCheckFunc(
					testAccCheckFunctionExists(ctx, resourceName, &conf),
					acctest.CheckResourceDisappears(ctx, acctest.Provider, tfcloudfront.ResourceFunction(), resourceName),
				),
				ExpectNonEmptyPlan: true,
			},
		},
	})
}

func TestAccCloudFrontFunction_publish(t *testing.T) {
	ctx := acctest.Context(t)
	var conf cloudfront.DescribeFunctionOutput
	resourceName := "aws_cloudfront_function.test"
	rName := sdkacctest.RandomWithPrefix(acctest.ResourcePrefix)

	resource.ParallelTest(t, resource.TestCase{
<<<<<<< HEAD
		PreCheck:                 func() { acctest.PreCheck(ctx, t); acctest.PreCheckPartitionHasService(t, names.CloudFront) },
=======
		PreCheck:                 func() { acctest.PreCheck(ctx, t); acctest.PreCheckPartitionHasService(t, names.CloudFrontEndpointID) },
>>>>>>> eb4056bb
		ErrorCheck:               acctest.ErrorCheck(t, names.CloudFrontServiceID),
		ProtoV5ProviderFactories: acctest.ProtoV5ProviderFactories,
		CheckDestroy:             testAccCheckFunctionDestroy(ctx),
		Steps: []resource.TestStep{
			{
				Config: testAccFunctionConfig_publish(rName, false),
				Check: resource.ComposeTestCheckFunc(
					testAccCheckFunctionExists(ctx, resourceName, &conf),
					resource.TestCheckResourceAttr(resourceName, "etag", "ETVPDKIKX0DER"),
					resource.TestCheckResourceAttr(resourceName, "live_stage_etag", ""),
					resource.TestCheckResourceAttr(resourceName, "publish", "false"),
					resource.TestCheckResourceAttr(resourceName, "status", "UNPUBLISHED"),
				),
			},
			{
				ResourceName:            resourceName,
				ImportState:             true,
				ImportStateVerify:       true,
				ImportStateVerifyIgnore: []string{"publish"},
			},
			{
				Config: testAccFunctionConfig_publish(rName, true),
				Check: resource.ComposeTestCheckFunc(
					testAccCheckFunctionExists(ctx, resourceName, &conf),
					resource.TestCheckResourceAttr(resourceName, "etag", "ETVPDKIKX0DER"),
					resource.TestCheckResourceAttr(resourceName, "live_stage_etag", "ETVPDKIKX0DER"),
					resource.TestCheckResourceAttr(resourceName, "publish", "true"),
					resource.TestCheckResourceAttr(resourceName, "status", "UNASSOCIATED"),
				),
			},
		},
	})
}

// If you are testing manually and can't wait for deletion, set the
// TF_TEST_CLOUDFRONT_RETAIN environment variable.
func TestAccCloudFrontFunction_associated(t *testing.T) {
	ctx := acctest.Context(t)
	var conf cloudfront.DescribeFunctionOutput
	resourceName := "aws_cloudfront_function.test"
	rName := sdkacctest.RandomWithPrefix(acctest.ResourcePrefix)

	resource.ParallelTest(t, resource.TestCase{
<<<<<<< HEAD
		PreCheck:                 func() { acctest.PreCheck(ctx, t); acctest.PreCheckPartitionHasService(t, names.CloudFront) },
=======
		PreCheck:                 func() { acctest.PreCheck(ctx, t); acctest.PreCheckPartitionHasService(t, names.CloudFrontEndpointID) },
>>>>>>> eb4056bb
		ErrorCheck:               acctest.ErrorCheck(t, names.CloudFrontServiceID),
		ProtoV5ProviderFactories: acctest.ProtoV5ProviderFactories,
		CheckDestroy:             testAccCheckFunctionDestroy(ctx),
		Steps: []resource.TestStep{
			{
				Config: testAccFunctionConfig_associated(rName),
				Check: resource.ComposeTestCheckFunc(
					testAccCheckFunctionExists(ctx, resourceName, &conf),
					// After creation the function will be in UNASSOCIATED status.
					// Apply the same configuration and it will move to DEPLOYED status.
					resource.TestCheckResourceAttr(resourceName, "status", "UNASSOCIATED"),
				),
			},
			{
				Config: testAccFunctionConfig_associated(rName),
				Check: resource.ComposeTestCheckFunc(
					testAccCheckFunctionExists(ctx, resourceName, &conf),
					resource.TestCheckResourceAttr(resourceName, "status", "DEPLOYED"),
				),
			},
			{
				ResourceName:            resourceName,
				ImportState:             true,
				ImportStateVerify:       true,
				ImportStateVerifyIgnore: []string{"publish"},
			},
			{
				Config: testAccFunctionConfig_unassociated(rName),
				Check: resource.ComposeTestCheckFunc(
					testAccCheckFunctionExists(ctx, resourceName, &conf),
				),
			},
		},
	})
}

func TestAccCloudFrontFunction_Update_code(t *testing.T) {
	ctx := acctest.Context(t)
	var conf cloudfront.DescribeFunctionOutput
	resourceName := "aws_cloudfront_function.test"
	rName := sdkacctest.RandomWithPrefix(acctest.ResourcePrefix)

	resource.ParallelTest(t, resource.TestCase{
<<<<<<< HEAD
		PreCheck:                 func() { acctest.PreCheck(ctx, t); acctest.PreCheckPartitionHasService(t, names.CloudFront) },
=======
		PreCheck:                 func() { acctest.PreCheck(ctx, t); acctest.PreCheckPartitionHasService(t, names.CloudFrontEndpointID) },
>>>>>>> eb4056bb
		ErrorCheck:               acctest.ErrorCheck(t, names.CloudFrontServiceID),
		ProtoV5ProviderFactories: acctest.ProtoV5ProviderFactories,
		CheckDestroy:             testAccCheckFunctionDestroy(ctx),
		Steps: []resource.TestStep{
			{
				Config: testAccFunctionConfig_basic(rName),
				Check: resource.ComposeTestCheckFunc(
					testAccCheckFunctionExists(ctx, resourceName, &conf),
					resource.TestCheckResourceAttr(resourceName, "etag", "ETVPDKIKX0DER"),
				),
			},
			{
				Config: testAccFunctionConfig_codeUpdate(rName),
				Check: resource.ComposeTestCheckFunc(
					testAccCheckFunctionExists(ctx, resourceName, &conf),
					resource.TestCheckResourceAttr(resourceName, "etag", "E3UN6WX5RRO2AG"),
				),
			},
			{
				ResourceName:            resourceName,
				ImportState:             true,
				ImportStateVerify:       true,
				ImportStateVerifyIgnore: []string{"publish"},
			},
		},
	})
}

func TestAccCloudFrontFunction_UpdateCodeAndPublish(t *testing.T) {
	ctx := acctest.Context(t)
	var conf cloudfront.DescribeFunctionOutput
	resourceName := "aws_cloudfront_function.test"
	rName := sdkacctest.RandomWithPrefix(acctest.ResourcePrefix)

	resource.ParallelTest(t, resource.TestCase{
<<<<<<< HEAD
		PreCheck:                 func() { acctest.PreCheck(ctx, t); acctest.PreCheckPartitionHasService(t, names.CloudFront) },
=======
		PreCheck:                 func() { acctest.PreCheck(ctx, t); acctest.PreCheckPartitionHasService(t, names.CloudFrontEndpointID) },
>>>>>>> eb4056bb
		ErrorCheck:               acctest.ErrorCheck(t, names.CloudFrontServiceID),
		ProtoV5ProviderFactories: acctest.ProtoV5ProviderFactories,
		CheckDestroy:             testAccCheckFunctionDestroy(ctx),
		Steps: []resource.TestStep{
			{
				Config: testAccFunctionConfig_publish(rName, false),
				Check: resource.ComposeTestCheckFunc(
					testAccCheckFunctionExists(ctx, resourceName, &conf),
					resource.TestCheckResourceAttr(resourceName, "etag", "ETVPDKIKX0DER"),
					resource.TestCheckResourceAttr(resourceName, "publish", "false"),
					resource.TestCheckResourceAttr(resourceName, "status", "UNPUBLISHED"),
				),
			},
			{
				Config: testAccFunctionConfig_codeUpdate(rName),
				Check: resource.ComposeTestCheckFunc(
					testAccCheckFunctionExists(ctx, resourceName, &conf),
					resource.TestCheckResourceAttr(resourceName, "etag", "E3UN6WX5RRO2AG"),
					resource.TestCheckResourceAttr(resourceName, "publish", "true"),
					resource.TestCheckResourceAttr(resourceName, "status", "UNASSOCIATED"),
				),
			},
			{
				ResourceName:            resourceName,
				ImportState:             true,
				ImportStateVerify:       true,
				ImportStateVerifyIgnore: []string{"publish"},
			},
		},
	})
}

func TestAccCloudFrontFunction_Update_comment(t *testing.T) {
	ctx := acctest.Context(t)
	var conf cloudfront.DescribeFunctionOutput
	resourceName := "aws_cloudfront_function.test"
	rName := sdkacctest.RandomWithPrefix(acctest.ResourcePrefix)

	resource.ParallelTest(t, resource.TestCase{
<<<<<<< HEAD
		PreCheck:                 func() { acctest.PreCheck(ctx, t); acctest.PreCheckPartitionHasService(t, names.CloudFront) },
=======
		PreCheck:                 func() { acctest.PreCheck(ctx, t); acctest.PreCheckPartitionHasService(t, names.CloudFrontEndpointID) },
>>>>>>> eb4056bb
		ErrorCheck:               acctest.ErrorCheck(t, names.CloudFrontServiceID),
		ProtoV5ProviderFactories: acctest.ProtoV5ProviderFactories,
		CheckDestroy:             testAccCheckFunctionDestroy(ctx),
		Steps: []resource.TestStep{
			{
				Config: testAccFunctionConfig_comment(rName, "test 1"),
				Check: resource.ComposeTestCheckFunc(
					testAccCheckFunctionExists(ctx, resourceName, &conf),
					resource.TestCheckResourceAttr(resourceName, "comment", "test 1"),
				),
			},
			{
				Config: testAccFunctionConfig_comment(rName, "test 2"),
				Check: resource.ComposeTestCheckFunc(
					testAccCheckFunctionExists(ctx, resourceName, &conf),
					resource.TestCheckResourceAttr(resourceName, "comment", "test 2"),
				),
			},
			{
				ResourceName:            resourceName,
				ImportState:             true,
				ImportStateVerify:       true,
				ImportStateVerifyIgnore: []string{"publish"},
			},
		},
	})
}

func TestAccCloudFrontFunction_KeyValueStoreAssociations(t *testing.T) {
	ctx := acctest.Context(t)
	var conf cloudfront.DescribeFunctionOutput
	resourceName := "aws_cloudfront_function.test"
	rName := sdkacctest.RandomWithPrefix(acctest.ResourcePrefix)

	resource.ParallelTest(t, resource.TestCase{
<<<<<<< HEAD
		PreCheck:                 func() { acctest.PreCheck(ctx, t); acctest.PreCheckPartitionHasService(t, names.CloudFront) },
=======
		PreCheck:                 func() { acctest.PreCheck(ctx, t); acctest.PreCheckPartitionHasService(t, names.CloudFrontEndpointID) },
>>>>>>> eb4056bb
		ErrorCheck:               acctest.ErrorCheck(t, names.CloudFrontServiceID),
		ProtoV5ProviderFactories: acctest.ProtoV5ProviderFactories,
		CheckDestroy:             testAccCheckFunctionDestroy(ctx),
		Steps: []resource.TestStep{
			{
				Config: testAccFunctionConfig_KeyValueStoreAssociation(rName),
				Check: resource.ComposeTestCheckFunc(
					testAccCheckFunctionExists(ctx, resourceName, &conf),
					resource.TestCheckResourceAttrPair(resourceName, "key_value_store_associations.0", "aws_cloudfront_key_value_store.test", "arn"),
				),
			},
			{
				ResourceName:            resourceName,
				ImportState:             true,
				ImportStateVerify:       true,
				ImportStateVerifyIgnore: []string{"publish"},
			},
			{
				Config: testAccFunctionConfig_KeyValueStoreAssociationCodeUpdate(rName),
				Check: resource.ComposeTestCheckFunc(
					testAccCheckFunctionExists(ctx, resourceName, &conf),
					resource.TestCheckResourceAttrPair(resourceName, "key_value_store_associations.0", "aws_cloudfront_key_value_store.test", "arn"),
				),
			},
			{
				Config: testAccFunctionConfig_KeyValueStoreAssociationUpdate(rName),
				Check: resource.ComposeTestCheckFunc(
					testAccCheckFunctionExists(ctx, resourceName, &conf),
					resource.TestCheckResourceAttrPair(resourceName, "key_value_store_associations.0", "aws_cloudfront_key_value_store.test2", "arn"),
				),
			},
		},
	})
}

func testAccCheckFunctionDestroy(ctx context.Context) resource.TestCheckFunc {
	return func(s *terraform.State) error {
		conn := acctest.Provider.Meta().(*conns.AWSClient).CloudFrontClient(ctx)

		for _, rs := range s.RootModule().Resources {
			if rs.Type != "aws_cloudfront_function" {
				continue
			}

			_, err := tfcloudfront.FindFunctionByTwoPartKey(ctx, conn, rs.Primary.ID, awstypes.FunctionStageDevelopment)

			if tfresource.NotFound(err) {
				continue
			}

			if err != nil {
				return err
			}

			return fmt.Errorf("CloudFront Function %s still exists", rs.Primary.ID)
		}

		return nil
	}
}

func testAccCheckFunctionExists(ctx context.Context, n string, v *cloudfront.DescribeFunctionOutput) resource.TestCheckFunc {
	return func(s *terraform.State) error {
		rs, ok := s.RootModule().Resources[n]
		if !ok {
			return fmt.Errorf("Not found: %s", n)
		}

		conn := acctest.Provider.Meta().(*conns.AWSClient).CloudFrontClient(ctx)

		output, err := tfcloudfront.FindFunctionByTwoPartKey(ctx, conn, rs.Primary.ID, awstypes.FunctionStageDevelopment)

		if err != nil {
			return err
		}

		*v = *output

		return nil
	}
}

func testAccFunctionConfig_basic(rName string) string {
	return fmt.Sprintf(`
resource "aws_cloudfront_function" "test" {
  name    = %[1]q
  runtime = "cloudfront-js-1.0"
  code    = <<-EOT
function handler(event) {
	var response = {
		statusCode: 302,
		statusDescription: 'Found',
		headers: {
			'cloudfront-functions': { value: 'generated-by-CloudFront-Functions' },
			'location': { value: 'https://aws.amazon.com/cloudfront/' }
		}
	};
	return response;
}
EOT
}
`, rName)
}

func testAccFunctionConfig_publish(rName string, publish bool) string {
	return fmt.Sprintf(`
resource "aws_cloudfront_function" "test" {
  name    = %[1]q
  runtime = "cloudfront-js-1.0"
  code    = <<-EOT
function handler(event) {
	var response = {
		statusCode: 302,
		statusDescription: 'Found',
		headers: {
			'cloudfront-functions': { value: 'generated-by-CloudFront-Functions' },
			'location': { value: 'https://aws.amazon.com/cloudfront/' }
		}
	};
	return response;
}
EOT

  publish = %[2]t
}
`, rName, publish)
}

func testAccFunctionConfig_associated(rName string) string {
	return fmt.Sprintf(`
resource "aws_cloudfront_distribution" "test" {
  origin {
    domain_name = "www.example.com"
    origin_id   = "myCustomOrigin"

    custom_origin_config {
      http_port              = 80
      https_port             = 443
      origin_protocol_policy = "http-only"
      origin_ssl_protocols   = ["SSLv3", "TLSv1"]
    }
  }

  enabled = true

  default_cache_behavior {
    allowed_methods  = ["DELETE", "GET", "HEAD", "OPTIONS", "PATCH", "POST", "PUT"]
    cached_methods   = ["GET", "HEAD"]
    target_origin_id = "myCustomOrigin"
    smooth_streaming = false

    forwarded_values {
      query_string = false

      cookies {
        forward = "all"
      }
    }

    viewer_protocol_policy = "allow-all"

    function_association {
      event_type   = "viewer-request"
      function_arn = aws_cloudfront_function.test.arn
    }
  }

  restrictions {
    geo_restriction {
      restriction_type = "whitelist"
      locations        = ["US", "CA", "GB", "DE"]
    }
  }

  viewer_certificate {
    cloudfront_default_certificate = true
  }

  %[2]s
}

resource "aws_cloudfront_function" "test" {
  name    = %[1]q
  runtime = "cloudfront-js-1.0"
  code    = <<-EOT
function handler(event) {
	var response = {
		statusCode: 302,
		statusDescription: 'Found',
		headers: {
			'cloudfront-functions': { value: 'generated-by-CloudFront-Functions' },
			'location': { value: 'https://aws.amazon.com/cloudfront/' }
		}
	};
	return response;
}
EOT

  publish = true
}
`, rName, testAccDistributionRetainConfig())
}

func testAccFunctionConfig_unassociated(rName string) string {
	return fmt.Sprintf(`
resource "aws_cloudfront_distribution" "test" {
  origin {
    domain_name = "www.example.com"
    origin_id   = "myCustomOrigin"

    custom_origin_config {
      http_port              = 80
      https_port             = 443
      origin_protocol_policy = "http-only"
      origin_ssl_protocols   = ["SSLv3", "TLSv1"]
    }
  }

  enabled = true

  default_cache_behavior {
    allowed_methods  = ["DELETE", "GET", "HEAD", "OPTIONS", "PATCH", "POST", "PUT"]
    cached_methods   = ["GET", "HEAD"]
    target_origin_id = "myCustomOrigin"
    smooth_streaming = false

    forwarded_values {
      query_string = false

      cookies {
        forward = "all"
      }
    }

    viewer_protocol_policy = "allow-all"
  }

  restrictions {
    geo_restriction {
      restriction_type = "whitelist"
      locations        = ["US", "CA", "GB", "DE"]
    }
  }

  viewer_certificate {
    cloudfront_default_certificate = true
  }

  %[2]s
}

resource "aws_cloudfront_function" "test" {
  name    = %[1]q
  runtime = "cloudfront-js-1.0"
  code    = <<-EOT
function handler(event) {
	var response = {
		statusCode: 302,
		statusDescription: 'Found',
		headers: {
			'cloudfront-functions': { value: 'generated-by-CloudFront-Functions' },
			'location': { value: 'https://aws.amazon.com/cloudfront/' }
		}
	};
	return response;
}
EOT

  publish = true
}
`, rName, testAccDistributionRetainConfig())
}

func testAccFunctionConfig_codeUpdate(rName string) string {
	return fmt.Sprintf(`
resource "aws_cloudfront_function" "test" {
  name    = %[1]q
  runtime = "cloudfront-js-1.0"
  code    = <<-EOT
function handler(event) {
	// updated code
	var response = {
		statusCode: 302,
		statusDescription: 'Found',
		headers: {
			'cloudfront-functions': { value: 'generated-by-CloudFront-Functions' },
			'location': { value: 'https://aws.amazon.com/cloudfront/' }
		}
	};
	return response;
}
EOT
}
`, rName)
}

func testAccFunctionConfig_comment(rName, comment string) string {
	return fmt.Sprintf(`
resource "aws_cloudfront_function" "test" {
  name    = %[1]q
  runtime = "cloudfront-js-1.0"
  comment = %[2]q
  code    = <<-EOT
function handler(event) {
	var response = {
		statusCode: 302,
		statusDescription: 'Found',
		headers: {
			'cloudfront-functions': { value: 'generated-by-CloudFront-Functions' },
			'location': { value: 'https://aws.amazon.com/cloudfront/' }
		}
	};
	return response;
}
EOT
}
`, rName, comment)
}

func testAccFunctionConfig_KeyValueStoreAssociation(rName string) string {
	return acctest.ConfigCompose(
		testAccKeyValueStoreConfig_basic(rName),
		fmt.Sprintf(`
resource "aws_cloudfront_function" "test" {
  name                         = %[1]q
  runtime                      = "cloudfront-js-2.0"
  key_value_store_associations = [aws_cloudfront_key_value_store.test.arn]
  code                         = <<-EOT
function handler(event) {
	var response = {
		statusCode: 302,
		statusDescription: 'Found',
		headers: {
			'cloudfront-functions': { value: 'generated-by-CloudFront-Functions' },
			'location': { value: 'https://aws.amazon.com/cloudfront/' }
		}
	};
	return response;
}
EOT
}
`, rName))
}

func testAccFunctionConfig_KeyValueStoreAssociationCodeUpdate(rName string) string {
	return acctest.ConfigCompose(
		testAccKeyValueStoreConfig_basic(rName),
		fmt.Sprintf(`
resource "aws_cloudfront_function" "test" {
  name                         = %[1]q
  runtime                      = "cloudfront-js-2.0"
  key_value_store_associations = [aws_cloudfront_key_value_store.test.arn]
  code                         = <<-EOT
// updated code
function handler(event) {
	var response = {
		statusCode: 302,
		statusDescription: 'Found',
		headers: {
			'cloudfront-functions': { value: 'generated-by-CloudFront-Functions' },
			'location': { value: 'https://aws.amazon.com/cloudfront/' }
		}
	};
	return response;
}
EOT
}
`, rName))
}

func testAccFunctionConfig_KeyValueStoreAssociationUpdate(rName string) string {
	return acctest.ConfigCompose(
		testAccKeyValueStoreConfig_basic(rName),
		fmt.Sprintf(`
resource "aws_cloudfront_key_value_store" "test2" {
  name = "%[1]s2"
}
resource "aws_cloudfront_function" "test" {
  name                         = %[1]q
  runtime                      = "cloudfront-js-2.0"
  key_value_store_associations = [aws_cloudfront_key_value_store.test2.arn]
  code                         = <<-EOT
// updated code
function handler(event) {
	var response = {
		statusCode: 302,
		statusDescription: 'Found',
		headers: {
			'cloudfront-functions': { value: 'generated-by-CloudFront-Functions' },
			'location': { value: 'https://aws.amazon.com/cloudfront/' }
		}
	};
	return response;
}
EOT
}
`, rName))
}<|MERGE_RESOLUTION|>--- conflicted
+++ resolved
@@ -37,11 +37,7 @@
 	rName := sdkacctest.RandomWithPrefix(acctest.ResourcePrefix)
 
 	resource.ParallelTest(t, resource.TestCase{
-<<<<<<< HEAD
-		PreCheck:                 func() { acctest.PreCheck(ctx, t); acctest.PreCheckPartitionHasService(t, names.CloudFront) },
-=======
-		PreCheck:                 func() { acctest.PreCheck(ctx, t); acctest.PreCheckPartitionHasService(t, names.CloudFrontEndpointID) },
->>>>>>> eb4056bb
+		PreCheck:                 func() { acctest.PreCheck(ctx, t); acctest.PreCheckPartitionHasService(t, names.CloudFrontEndpointID) },
 		ErrorCheck:               acctest.ErrorCheck(t, names.CloudFrontServiceID),
 		ProtoV5ProviderFactories: acctest.ProtoV5ProviderFactories,
 		CheckDestroy:             testAccCheckFunctionDestroy(ctx),
@@ -78,11 +74,7 @@
 	resourceName := "aws_cloudfront_function.test"
 
 	resource.ParallelTest(t, resource.TestCase{
-<<<<<<< HEAD
-		PreCheck:                 func() { acctest.PreCheck(ctx, t); acctest.PreCheckPartitionHasService(t, names.CloudFront) },
-=======
-		PreCheck:                 func() { acctest.PreCheck(ctx, t); acctest.PreCheckPartitionHasService(t, names.CloudFrontEndpointID) },
->>>>>>> eb4056bb
+		PreCheck:                 func() { acctest.PreCheck(ctx, t); acctest.PreCheckPartitionHasService(t, names.CloudFrontEndpointID) },
 		ErrorCheck:               acctest.ErrorCheck(t, names.CloudFrontServiceID),
 		ProtoV5ProviderFactories: acctest.ProtoV5ProviderFactories,
 		CheckDestroy:             testAccCheckFunctionDestroy(ctx),
@@ -106,11 +98,7 @@
 	rName := sdkacctest.RandomWithPrefix(acctest.ResourcePrefix)
 
 	resource.ParallelTest(t, resource.TestCase{
-<<<<<<< HEAD
-		PreCheck:                 func() { acctest.PreCheck(ctx, t); acctest.PreCheckPartitionHasService(t, names.CloudFront) },
-=======
-		PreCheck:                 func() { acctest.PreCheck(ctx, t); acctest.PreCheckPartitionHasService(t, names.CloudFrontEndpointID) },
->>>>>>> eb4056bb
+		PreCheck:                 func() { acctest.PreCheck(ctx, t); acctest.PreCheckPartitionHasService(t, names.CloudFrontEndpointID) },
 		ErrorCheck:               acctest.ErrorCheck(t, names.CloudFrontServiceID),
 		ProtoV5ProviderFactories: acctest.ProtoV5ProviderFactories,
 		CheckDestroy:             testAccCheckFunctionDestroy(ctx),
@@ -154,11 +142,7 @@
 	rName := sdkacctest.RandomWithPrefix(acctest.ResourcePrefix)
 
 	resource.ParallelTest(t, resource.TestCase{
-<<<<<<< HEAD
-		PreCheck:                 func() { acctest.PreCheck(ctx, t); acctest.PreCheckPartitionHasService(t, names.CloudFront) },
-=======
-		PreCheck:                 func() { acctest.PreCheck(ctx, t); acctest.PreCheckPartitionHasService(t, names.CloudFrontEndpointID) },
->>>>>>> eb4056bb
+		PreCheck:                 func() { acctest.PreCheck(ctx, t); acctest.PreCheckPartitionHasService(t, names.CloudFrontEndpointID) },
 		ErrorCheck:               acctest.ErrorCheck(t, names.CloudFrontServiceID),
 		ProtoV5ProviderFactories: acctest.ProtoV5ProviderFactories,
 		CheckDestroy:             testAccCheckFunctionDestroy(ctx),
@@ -202,11 +186,7 @@
 	rName := sdkacctest.RandomWithPrefix(acctest.ResourcePrefix)
 
 	resource.ParallelTest(t, resource.TestCase{
-<<<<<<< HEAD
-		PreCheck:                 func() { acctest.PreCheck(ctx, t); acctest.PreCheckPartitionHasService(t, names.CloudFront) },
-=======
-		PreCheck:                 func() { acctest.PreCheck(ctx, t); acctest.PreCheckPartitionHasService(t, names.CloudFrontEndpointID) },
->>>>>>> eb4056bb
+		PreCheck:                 func() { acctest.PreCheck(ctx, t); acctest.PreCheckPartitionHasService(t, names.CloudFrontEndpointID) },
 		ErrorCheck:               acctest.ErrorCheck(t, names.CloudFrontServiceID),
 		ProtoV5ProviderFactories: acctest.ProtoV5ProviderFactories,
 		CheckDestroy:             testAccCheckFunctionDestroy(ctx),
@@ -242,11 +222,7 @@
 	rName := sdkacctest.RandomWithPrefix(acctest.ResourcePrefix)
 
 	resource.ParallelTest(t, resource.TestCase{
-<<<<<<< HEAD
-		PreCheck:                 func() { acctest.PreCheck(ctx, t); acctest.PreCheckPartitionHasService(t, names.CloudFront) },
-=======
-		PreCheck:                 func() { acctest.PreCheck(ctx, t); acctest.PreCheckPartitionHasService(t, names.CloudFrontEndpointID) },
->>>>>>> eb4056bb
+		PreCheck:                 func() { acctest.PreCheck(ctx, t); acctest.PreCheckPartitionHasService(t, names.CloudFrontEndpointID) },
 		ErrorCheck:               acctest.ErrorCheck(t, names.CloudFrontServiceID),
 		ProtoV5ProviderFactories: acctest.ProtoV5ProviderFactories,
 		CheckDestroy:             testAccCheckFunctionDestroy(ctx),
@@ -286,11 +262,7 @@
 	rName := sdkacctest.RandomWithPrefix(acctest.ResourcePrefix)
 
 	resource.ParallelTest(t, resource.TestCase{
-<<<<<<< HEAD
-		PreCheck:                 func() { acctest.PreCheck(ctx, t); acctest.PreCheckPartitionHasService(t, names.CloudFront) },
-=======
-		PreCheck:                 func() { acctest.PreCheck(ctx, t); acctest.PreCheckPartitionHasService(t, names.CloudFrontEndpointID) },
->>>>>>> eb4056bb
+		PreCheck:                 func() { acctest.PreCheck(ctx, t); acctest.PreCheckPartitionHasService(t, names.CloudFrontEndpointID) },
 		ErrorCheck:               acctest.ErrorCheck(t, names.CloudFrontServiceID),
 		ProtoV5ProviderFactories: acctest.ProtoV5ProviderFactories,
 		CheckDestroy:             testAccCheckFunctionDestroy(ctx),
@@ -326,11 +298,7 @@
 	rName := sdkacctest.RandomWithPrefix(acctest.ResourcePrefix)
 
 	resource.ParallelTest(t, resource.TestCase{
-<<<<<<< HEAD
-		PreCheck:                 func() { acctest.PreCheck(ctx, t); acctest.PreCheckPartitionHasService(t, names.CloudFront) },
-=======
-		PreCheck:                 func() { acctest.PreCheck(ctx, t); acctest.PreCheckPartitionHasService(t, names.CloudFrontEndpointID) },
->>>>>>> eb4056bb
+		PreCheck:                 func() { acctest.PreCheck(ctx, t); acctest.PreCheckPartitionHasService(t, names.CloudFrontEndpointID) },
 		ErrorCheck:               acctest.ErrorCheck(t, names.CloudFrontServiceID),
 		ProtoV5ProviderFactories: acctest.ProtoV5ProviderFactories,
 		CheckDestroy:             testAccCheckFunctionDestroy(ctx),
