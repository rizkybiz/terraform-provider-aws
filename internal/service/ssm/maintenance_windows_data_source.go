--- conflicted
+++ resolved
@@ -73,13 +73,9 @@
 	}
 
 	d.SetId(meta.(*conns.AWSClient).Region)
-<<<<<<< HEAD
-	d.Set("ids", tfslices.ApplyToAll(output, func(v awstypes.MaintenanceWindowIdentity) string {
+	d.Set(names.AttrIDs, tfslices.ApplyToAll(output, func(v awstypes.MaintenanceWindowIdentity) string {
 		return aws.ToString(v.WindowId)
 	}))
-=======
-	d.Set(names.AttrIDs, windowIDs)
->>>>>>> 2e13f349
 
 	return diags
 }
