--- conflicted
+++ resolved
@@ -29,13 +29,8 @@
 
 	resource.ParallelTest(t, resource.TestCase{
 		PreCheck: func() {
-<<<<<<< HEAD
 			acctest.PreCheck(ctx, t)
-			acctest.PreCheckPartitionHasService(names.TranscribeEndpointID, t)
-=======
-			acctest.PreCheck(t)
 			acctest.PreCheckPartitionHasService(t, names.TranscribeEndpointID)
->>>>>>> 78d002fe
 			testAccLanguageModelsPreCheck(ctx, t)
 		},
 		ErrorCheck:               acctest.ErrorCheck(t, names.TranscribeEndpointID),
@@ -72,13 +67,8 @@
 
 	resource.ParallelTest(t, resource.TestCase{
 		PreCheck: func() {
-<<<<<<< HEAD
 			acctest.PreCheck(ctx, t)
-			acctest.PreCheckPartitionHasService(names.TranscribeEndpointID, t)
-=======
-			acctest.PreCheck(t)
 			acctest.PreCheckPartitionHasService(t, names.TranscribeEndpointID)
->>>>>>> 78d002fe
 			testAccLanguageModelsPreCheck(ctx, t)
 		},
 		ErrorCheck:               acctest.ErrorCheck(t, names.TranscribeEndpointID),
@@ -126,13 +116,8 @@
 
 	resource.ParallelTest(t, resource.TestCase{
 		PreCheck: func() {
-<<<<<<< HEAD
 			acctest.PreCheck(ctx, t)
-			acctest.PreCheckPartitionHasService(names.TranscribeEndpointID, t)
-=======
-			acctest.PreCheck(t)
 			acctest.PreCheckPartitionHasService(t, names.TranscribeEndpointID)
->>>>>>> 78d002fe
 			testAccLanguageModelsPreCheck(ctx, t)
 		},
 		ErrorCheck:               acctest.ErrorCheck(t, names.TranscribeEndpointID),
