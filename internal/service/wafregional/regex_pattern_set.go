// Copyright (c) HashiCorp, Inc.
// SPDX-License-Identifier: MPL-2.0

package wafregional

import (
	"context"
	"log"

	"github.com/aws/aws-sdk-go-v2/aws"
	"github.com/aws/aws-sdk-go-v2/service/wafregional"
	awstypes "github.com/aws/aws-sdk-go-v2/service/wafregional/types"
	"github.com/hashicorp/terraform-plugin-sdk/v2/diag"
	"github.com/hashicorp/terraform-plugin-sdk/v2/helper/retry"
	"github.com/hashicorp/terraform-plugin-sdk/v2/helper/schema"
	"github.com/hashicorp/terraform-provider-aws/internal/conns"
	"github.com/hashicorp/terraform-provider-aws/internal/errs"
	"github.com/hashicorp/terraform-provider-aws/internal/errs/sdkdiag"
	"github.com/hashicorp/terraform-provider-aws/internal/tfresource"
	"github.com/hashicorp/terraform-provider-aws/names"
)

// @SDKResource("aws_wafregional_regex_pattern_set", name="Regex Pattern Set")
func resourceRegexPatternSet() *schema.Resource {
	return &schema.Resource{
		CreateWithoutTimeout: resourceRegexPatternSetCreate,
		ReadWithoutTimeout:   resourceRegexPatternSetRead,
		UpdateWithoutTimeout: resourceRegexPatternSetUpdate,
		DeleteWithoutTimeout: resourceRegexPatternSetDelete,

		Importer: &schema.ResourceImporter{
			StateContext: schema.ImportStatePassthroughContext,
		},

		Schema: map[string]*schema.Schema{
			names.AttrName: {
				Type:     schema.TypeString,
				Required: true,
				ForceNew: true,
			},
			"regex_pattern_strings": {
				Type:     schema.TypeSet,
				Optional: true,
				Elem:     &schema.Schema{Type: schema.TypeString},
			},
		},
	}
}

func resourceRegexPatternSetCreate(ctx context.Context, d *schema.ResourceData, meta interface{}) diag.Diagnostics {
	var diags diag.Diagnostics
	conn := meta.(*conns.AWSClient).WAFRegionalClient(ctx)
	region := meta.(*conns.AWSClient).Region

	name := d.Get(names.AttrName).(string)
	outputRaw, err := NewRetryer(conn, region).RetryWithToken(ctx, func(token *string) (interface{}, error) {
		input := &wafregional.CreateRegexPatternSetInput{
			ChangeToken: token,
			Name:        aws.String(name),
		}

		return conn.CreateRegexPatternSet(ctx, input)
	})

	if err != nil {
		return sdkdiag.AppendErrorf(diags, "creating WAF Regional Regex Pattern Set (%s): %s", name, err)
	}

	d.SetId(aws.ToString(outputRaw.(*wafregional.CreateRegexPatternSetOutput).RegexPatternSet.RegexPatternSetId))

	return append(diags, resourceRegexPatternSetUpdate(ctx, d, meta)...)
}

func resourceRegexPatternSetRead(ctx context.Context, d *schema.ResourceData, meta interface{}) diag.Diagnostics {
	var diags diag.Diagnostics
	conn := meta.(*conns.AWSClient).WAFRegionalClient(ctx)

	set, err := findRegexPatternSetByID(ctx, conn, d.Id())

	if !d.IsNewResource() && tfresource.NotFound(err) {
		log.Printf("[WARN] WAF Regional Regex Pattern Set (%s) not found, removing from state", d.Id())
		d.SetId("")
		return diags
	}

	if err != nil {
		return diag.Errorf("reading WAF Regional Regex Pattern Set (%s): %s", d.Id(), err)
	}

<<<<<<< HEAD
	d.Set("name", set.Name)
	d.Set("regex_pattern_strings", aws.StringSlice(set.RegexPatternStrings))
=======
	d.Set(names.AttrName, set.Name)
	d.Set("regex_pattern_strings", aws.StringValueSlice(set.RegexPatternStrings))
>>>>>>> 6b2a794a

	return diags
}

func resourceRegexPatternSetUpdate(ctx context.Context, d *schema.ResourceData, meta interface{}) diag.Diagnostics {
	var diags diag.Diagnostics
	conn := meta.(*conns.AWSClient).WAFRegionalClient(ctx)
	region := meta.(*conns.AWSClient).Region

	if d.HasChange("regex_pattern_strings") {
		o, n := d.GetChange("regex_pattern_strings")
		oldPatterns, newPatterns := o.(*schema.Set).List(), n.(*schema.Set).List()

		if err := updateRegexPatternSetPatternStringsWR(ctx, conn, region, d.Id(), oldPatterns, newPatterns); err != nil {
			return sdkdiag.AppendErrorf(diags, "updating WAF Regional Regex Pattern Set (%s): %s", d.Id(), err)
		}
	}

	return append(diags, resourceRegexPatternSetRead(ctx, d, meta)...)
}

func resourceRegexPatternSetDelete(ctx context.Context, d *schema.ResourceData, meta interface{}) diag.Diagnostics {
	var diags diag.Diagnostics
	conn := meta.(*conns.AWSClient).WAFRegionalClient(ctx)
	region := meta.(*conns.AWSClient).Region

	if oldPatterns := d.Get("regex_pattern_strings").(*schema.Set).List(); len(oldPatterns) > 0 {
		var newPatterns []interface{}
		err := updateRegexPatternSetPatternStringsWR(ctx, conn, region, d.Id(), oldPatterns, newPatterns)
		if err != nil {
			if !errs.IsA[*awstypes.WAFNonexistentItemException](err) && !errs.IsA[*awstypes.WAFNonexistentContainerException](err) {
				return sdkdiag.AppendErrorf(diags, "updating WAF Regional Regex Pattern Set (%s): %s", d.Id(), err)
			}
		}
	}

	log.Printf("[INFO] Deleting WAF Regional Regex Pattern Set: %s", d.Id())
	_, err := NewRetryer(conn, region).RetryWithToken(ctx, func(token *string) (interface{}, error) {
		input := &wafregional.DeleteRegexPatternSetInput{
			ChangeToken:       token,
			RegexPatternSetId: aws.String(d.Id()),
		}

		return conn.DeleteRegexPatternSet(ctx, input)
	})

	if errs.IsA[*awstypes.WAFNonexistentItemException](err) {
		return diags
	}

	if err != nil {
		return sdkdiag.AppendErrorf(diags, "deleting WAF Regional Regex Pattern Set (%s): %s", d.Id(), err)
	}

	return diags
}

func findRegexPatternSetByID(ctx context.Context, conn *wafregional.Client, id string) (*awstypes.RegexPatternSet, error) {
	input := &wafregional.GetRegexPatternSetInput{
		RegexPatternSetId: aws.String(id),
	}

	output, err := conn.GetRegexPatternSet(ctx, input)

	if errs.IsA[*awstypes.WAFNonexistentItemException](err) {
		return nil, &retry.NotFoundError{
			LastError:   err,
			LastRequest: input,
		}
	}

	if err != nil {
		return nil, err
	}

	if output == nil || output.RegexPatternSet == nil {
		return nil, tfresource.NewEmptyResultError(input)
	}

	return output.RegexPatternSet, nil
}

func updateRegexPatternSetPatternStringsWR(ctx context.Context, conn *wafregional.Client, region, regexPatternSetID string, oldPatterns, newPatterns []interface{}) error {
	_, err := NewRetryer(conn, region).RetryWithToken(ctx, func(token *string) (interface{}, error) {
		input := &wafregional.UpdateRegexPatternSetInput{
			ChangeToken:       token,
			RegexPatternSetId: aws.String(regexPatternSetID),
			Updates:           DiffRegexPatternSetPatternStrings(oldPatterns, newPatterns),
		}

		return conn.UpdateRegexPatternSet(ctx, input)
	})

	return err
}<|MERGE_RESOLUTION|>--- conflicted
+++ resolved
@@ -87,13 +87,8 @@
 		return diag.Errorf("reading WAF Regional Regex Pattern Set (%s): %s", d.Id(), err)
 	}
 
-<<<<<<< HEAD
-	d.Set("name", set.Name)
+	d.Set(names.AttrName, set.Name)
 	d.Set("regex_pattern_strings", aws.StringSlice(set.RegexPatternStrings))
-=======
-	d.Set(names.AttrName, set.Name)
-	d.Set("regex_pattern_strings", aws.StringValueSlice(set.RegexPatternStrings))
->>>>>>> 6b2a794a
 
 	return diags
 }
