package codestarconnections_test

import (
	"context"
	"errors"
	"fmt"
	"regexp"
	"testing"

	"github.com/aws/aws-sdk-go/service/codestarconnections"
	sdkacctest "github.com/hashicorp/terraform-plugin-sdk/v2/helper/acctest"
	"github.com/hashicorp/terraform-plugin-sdk/v2/helper/resource"
	"github.com/hashicorp/terraform-plugin-sdk/v2/terraform"
	"github.com/hashicorp/terraform-provider-aws/internal/acctest"
	"github.com/hashicorp/terraform-provider-aws/internal/conns"
	tfcodestarconnections "github.com/hashicorp/terraform-provider-aws/internal/service/codestarconnections"
	"github.com/hashicorp/terraform-provider-aws/internal/tfresource"
)

func TestAccCodeStarConnectionsHost_basic(t *testing.T) {
	ctx := acctest.Context(t)
	var v codestarconnections.GetHostOutput
	resourceName := "aws_codestarconnections_host.test"
	rName := sdkacctest.RandomWithPrefix(acctest.ResourcePrefix)

	resource.ParallelTest(t, resource.TestCase{
<<<<<<< HEAD
		PreCheck: func() {
			acctest.PreCheck(ctx, t)
			acctest.PreCheckPartitionHasService(codestarconnections.EndpointsID, t)
		},
=======
		PreCheck:                 func() { acctest.PreCheck(t); acctest.PreCheckPartitionHasService(t, codestarconnections.EndpointsID) },
>>>>>>> 78d002fe
		ErrorCheck:               acctest.ErrorCheck(t, codestarconnections.EndpointsID),
		ProtoV5ProviderFactories: acctest.ProtoV5ProviderFactories,
		CheckDestroy:             testAccCheckHostDestroy(ctx),
		Steps: []resource.TestStep{
			{
				Config: testAccHostConfig_basic(rName),
				Check: resource.ComposeAggregateTestCheckFunc(
					testAccCheckHostExists(ctx, resourceName, &v),
					acctest.MatchResourceAttrRegionalARN(resourceName, "id", "codestar-connections", regexp.MustCompile("host/.+")),
					acctest.MatchResourceAttrRegionalARN(resourceName, "arn", "codestar-connections", regexp.MustCompile("host/.+")),
					resource.TestCheckResourceAttr(resourceName, "name", rName),
					resource.TestCheckResourceAttr(resourceName, "provider_endpoint", "https://example.com"),
					resource.TestCheckResourceAttr(resourceName, "provider_type", codestarconnections.ProviderTypeGitHubEnterpriseServer),
				),
			},
			{
				ResourceName:      resourceName,
				ImportState:       true,
				ImportStateVerify: true,
			},
		},
	})
}

func TestAccCodeStarConnectionsHost_disappears(t *testing.T) {
	ctx := acctest.Context(t)
	var v codestarconnections.GetHostOutput
	resourceName := "aws_codestarconnections_host.test"
	rName := sdkacctest.RandomWithPrefix(acctest.ResourcePrefix)

	resource.ParallelTest(t, resource.TestCase{
<<<<<<< HEAD
		PreCheck: func() {
			acctest.PreCheck(ctx, t)
			acctest.PreCheckPartitionHasService(codestarconnections.EndpointsID, t)
		},
=======
		PreCheck:                 func() { acctest.PreCheck(t); acctest.PreCheckPartitionHasService(t, codestarconnections.EndpointsID) },
>>>>>>> 78d002fe
		ErrorCheck:               acctest.ErrorCheck(t, codestarconnections.EndpointsID),
		ProtoV5ProviderFactories: acctest.ProtoV5ProviderFactories,
		CheckDestroy:             testAccCheckHostDestroy(ctx),
		Steps: []resource.TestStep{
			{
				Config: testAccHostConfig_basic(rName),
				Check: resource.ComposeAggregateTestCheckFunc(
					testAccCheckHostExists(ctx, resourceName, &v),
					acctest.CheckResourceDisappears(ctx, acctest.Provider, tfcodestarconnections.ResourceHost(), resourceName),
				),
				ExpectNonEmptyPlan: true,
			},
		},
	})
}

func TestAccCodeStarConnectionsHost_vpc(t *testing.T) {
	ctx := acctest.Context(t)
	var v codestarconnections.GetHostOutput
	resourceName := "aws_codestarconnections_host.test"
	rName := sdkacctest.RandomWithPrefix(acctest.ResourcePrefix)

	resource.ParallelTest(t, resource.TestCase{
<<<<<<< HEAD
		PreCheck: func() {
			acctest.PreCheck(ctx, t)
			acctest.PreCheckPartitionHasService(codestarconnections.EndpointsID, t)
		},
=======
		PreCheck:                 func() { acctest.PreCheck(t); acctest.PreCheckPartitionHasService(t, codestarconnections.EndpointsID) },
>>>>>>> 78d002fe
		ErrorCheck:               acctest.ErrorCheck(t, codestarconnections.EndpointsID),
		ProtoV5ProviderFactories: acctest.ProtoV5ProviderFactories,
		CheckDestroy:             testAccCheckHostDestroy(ctx),
		Steps: []resource.TestStep{
			{
				Config: testAccHostConfig_vpc(rName),
				Check: resource.ComposeAggregateTestCheckFunc(
					testAccCheckHostExists(ctx, resourceName, &v),
					acctest.MatchResourceAttrRegionalARN(resourceName, "id", "codestar-connections", regexp.MustCompile("host/.+")),
					acctest.MatchResourceAttrRegionalARN(resourceName, "arn", "codestar-connections", regexp.MustCompile("host/.+")),
					resource.TestCheckResourceAttr(resourceName, "name", rName),
					resource.TestCheckResourceAttr(resourceName, "provider_endpoint", "https://example.com"),
					resource.TestCheckResourceAttr(resourceName, "provider_type", codestarconnections.ProviderTypeGitHubEnterpriseServer),
					resource.TestCheckResourceAttr(resourceName, "vpc_configuration.#", "1"),
					resource.TestCheckResourceAttr(resourceName, "vpc_configuration.0.security_group_ids.#", "1"),
					resource.TestCheckResourceAttr(resourceName, "vpc_configuration.0.subnet_ids.#", "2"),
					resource.TestCheckResourceAttr(resourceName, "vpc_configuration.0.tls_certificate", "-----BEGIN CERTIFICATE-----\nMIID2jCCAsKgAwIBAgIJAJ58TJVjU7G1MA0GCSqGSIb3DQEBBQUAMFExCzAJBgNV\nBAYTAlVTMREwDwYDVQQIEwhDb2xvcmFkbzEPMA0GA1UEBxMGRGVudmVyMRAwDgYD\nVQQKEwdDaGFydGVyMQwwCgYDVQQLEwNDU0UwHhcNMTcwMTMwMTkyMDA4WhcNMjYx\nMjA5MTkyMDA4WjBRMQswCQYDVQQGEwJVUzERMA8GA1UECBMIQ29sb3JhZG8xDzAN\nBgNVBAcTBkRlbnZlcjEQMA4GA1UEChMHQ2hhcnRlcjEMMAoGA1UECxMDQ1NFMIIB\nIjANBgkqhkiG9w0BAQEFAAOCAQ8AMIIBCgKCAQEAv6dq6VLIImlAaTrckb5w3X6J\nWP7EGz2ChGAXlkEYto6dPCba0v5+f+8UlMOpeB25XGoai7gdItqNWVFpYsgmndx3\nvTad3ukO1zeElKtw5oHPH2plOaiv/gVJaDa9NTeINj0EtGZs74fCOclAzGFX5vBc\nb08ESWBceRgGjGv3nlij4JzHfqTkCKQz6P6pBivQBfk62rcOkkH5rKoaGltRHROS\nMbkwOhu2hN0KmSYTXRvts0LXnZU4N0l2ms39gmr7UNNNlKYINL2JoTs9dNBc7APD\ndZvlEHd+/FjcLCI8hC3t4g4AbfW0okIBCNG0+oVjqGb2DeONSJKsThahXt89MQID\nAQABo4G0MIGxMB0GA1UdDgQWBBQKq8JxjY1GmeZXJjfOMfW0kBIzPDCBgQYDVR0j\nBHoweIAUCqvCcY2NRpnmVyY3zjH1tJASMzyhVaRTMFExCzAJBgNVBAYTAlVTMREw\nDwYDVQQIEwhDb2xvcmFkbzEPMA0GA1UEBxMGRGVudmVyMRAwDgYDVQQKEwdDaGFy\ndGVyMQwwCgYDVQQLEwNDU0WCCQCefEyVY1OxtTAMBgNVHRMEBTADAQH/MA0GCSqG\nSIb3DQEBBQUAA4IBAQAWifoMk5kbv+yuWXvFwHiB4dWUUmMlUlPU/E300yVTRl58\np6DfOgJs7MMftd1KeWqTO+uW134QlTt7+jwI8Jq0uyKCu/O2kJhVtH/Ryog14tGl\n+wLcuIPLbwJI9CwZX4WMBrq4DnYss+6F47i8NCc+Z3MAiG4vtq9ytBmaod0dj2bI\ng4/Lac0e00dql9RnqENh1+dF0V+QgTJCoPkMqDNAlSB8vOodBW81UAb2z12t+IFi\n3X9J3WtCK2+T5brXL6itzewWJ2ALvX3QpmZx7fMHJ3tE+SjjyivE1BbOlzYHx83t\nTeYnm7pS9un7A/UzTDHbs7hPUezLek+H3xTPAnnq\n-----END CERTIFICATE-----\n"),
					resource.TestCheckResourceAttrSet(resourceName, "vpc_configuration.0.vpc_id"),
				),
			},
			{
				ResourceName:      resourceName,
				ImportState:       true,
				ImportStateVerify: true,
			},
		},
	})
}

func testAccCheckHostExists(ctx context.Context, n string, v *codestarconnections.GetHostOutput) resource.TestCheckFunc {
	return func(s *terraform.State) error {
		rs, ok := s.RootModule().Resources[n]
		if !ok {
			return fmt.Errorf("Not found: %s", n)
		}

		if rs.Primary.ID == "" {
			return errors.New("No CodeStar Connections Host ID is set")
		}

		conn := acctest.Provider.Meta().(*conns.AWSClient).CodeStarConnectionsConn()

		output, err := tfcodestarconnections.FindHostByARN(ctx, conn, rs.Primary.ID)

		if err != nil {
			return err
		}

		*v = *output

		return nil
	}
}

func testAccCheckHostDestroy(ctx context.Context) resource.TestCheckFunc {
	return func(s *terraform.State) error {
		conn := acctest.Provider.Meta().(*conns.AWSClient).CodeStarConnectionsConn()

		for _, rs := range s.RootModule().Resources {
			if rs.Type != "aws_codestarconnections_host" {
				continue
			}

			_, err := tfcodestarconnections.FindHostByARN(ctx, conn, rs.Primary.ID)

			if tfresource.NotFound(err) {
				continue
			}

			if err != nil {
				return err
			}

			return fmt.Errorf("CodeStar Connections Host %s still exists", rs.Primary.ID)
		}

		return nil
	}
}

func testAccHostVPCBaseConfig(rName string) string {
	return fmt.Sprintf(`
data "aws_availability_zones" "available" {
  state = "available"
  filter {
    name   = "opt-in-status"
    values = ["opt-in-not-required"]
  }
}

resource "aws_vpc" "test" {
  cidr_block           = "10.0.0.0/16"
  enable_dns_hostnames = true
  enable_dns_support   = true
  tags = {
    Name = %[1]q
  }
}

resource "aws_subnet" "test" {
  count             = 2
  availability_zone = data.aws_availability_zones.available.names[count.index]
  cidr_block        = cidrsubnet(aws_vpc.test.cidr_block, 8, count.index + 2)
  vpc_id            = aws_vpc.test.id
  tags = {
    Name = "%[1]s-${count.index}"
  }
}

resource "aws_security_group" "test" {
  vpc_id = aws_vpc.test.id
  egress {
    from_port   = 0
    to_port     = 0
    protocol    = "-1"
    cidr_blocks = ["0.0.0.0/0"]
  }
  ingress {
    from_port   = 0
    to_port     = 0
    protocol    = "-1"
    cidr_blocks = ["0.0.0.0/0"]
  }
  tags = {
    Name = %[1]q
  }
}
`, rName)
}

func testAccHostConfig_basic(rName string) string {
	return fmt.Sprintf(`
resource "aws_codestarconnections_host" "test" {
  name              = %[1]q
  provider_endpoint = "https://example.com"
  provider_type     = "GitHubEnterpriseServer"
}
`, rName)
}

func testAccHostConfig_vpc(rName string) string {
	return acctest.ConfigCompose(
		testAccHostVPCBaseConfig(rName),
		fmt.Sprintf(`
resource "aws_codestarconnections_host" "test" {
  name              = %[1]q
  provider_endpoint = "https://example.com"
  provider_type     = "GitHubEnterpriseServer"
  vpc_configuration {
    security_group_ids = [aws_security_group.test.id]
    subnet_ids         = aws_subnet.test[*].id
    tls_certificate    = "-----BEGIN CERTIFICATE-----\nMIID2jCCAsKgAwIBAgIJAJ58TJVjU7G1MA0GCSqGSIb3DQEBBQUAMFExCzAJBgNV\nBAYTAlVTMREwDwYDVQQIEwhDb2xvcmFkbzEPMA0GA1UEBxMGRGVudmVyMRAwDgYD\nVQQKEwdDaGFydGVyMQwwCgYDVQQLEwNDU0UwHhcNMTcwMTMwMTkyMDA4WhcNMjYx\nMjA5MTkyMDA4WjBRMQswCQYDVQQGEwJVUzERMA8GA1UECBMIQ29sb3JhZG8xDzAN\nBgNVBAcTBkRlbnZlcjEQMA4GA1UEChMHQ2hhcnRlcjEMMAoGA1UECxMDQ1NFMIIB\nIjANBgkqhkiG9w0BAQEFAAOCAQ8AMIIBCgKCAQEAv6dq6VLIImlAaTrckb5w3X6J\nWP7EGz2ChGAXlkEYto6dPCba0v5+f+8UlMOpeB25XGoai7gdItqNWVFpYsgmndx3\nvTad3ukO1zeElKtw5oHPH2plOaiv/gVJaDa9NTeINj0EtGZs74fCOclAzGFX5vBc\nb08ESWBceRgGjGv3nlij4JzHfqTkCKQz6P6pBivQBfk62rcOkkH5rKoaGltRHROS\nMbkwOhu2hN0KmSYTXRvts0LXnZU4N0l2ms39gmr7UNNNlKYINL2JoTs9dNBc7APD\ndZvlEHd+/FjcLCI8hC3t4g4AbfW0okIBCNG0+oVjqGb2DeONSJKsThahXt89MQID\nAQABo4G0MIGxMB0GA1UdDgQWBBQKq8JxjY1GmeZXJjfOMfW0kBIzPDCBgQYDVR0j\nBHoweIAUCqvCcY2NRpnmVyY3zjH1tJASMzyhVaRTMFExCzAJBgNVBAYTAlVTMREw\nDwYDVQQIEwhDb2xvcmFkbzEPMA0GA1UEBxMGRGVudmVyMRAwDgYDVQQKEwdDaGFy\ndGVyMQwwCgYDVQQLEwNDU0WCCQCefEyVY1OxtTAMBgNVHRMEBTADAQH/MA0GCSqG\nSIb3DQEBBQUAA4IBAQAWifoMk5kbv+yuWXvFwHiB4dWUUmMlUlPU/E300yVTRl58\np6DfOgJs7MMftd1KeWqTO+uW134QlTt7+jwI8Jq0uyKCu/O2kJhVtH/Ryog14tGl\n+wLcuIPLbwJI9CwZX4WMBrq4DnYss+6F47i8NCc+Z3MAiG4vtq9ytBmaod0dj2bI\ng4/Lac0e00dql9RnqENh1+dF0V+QgTJCoPkMqDNAlSB8vOodBW81UAb2z12t+IFi\n3X9J3WtCK2+T5brXL6itzewWJ2ALvX3QpmZx7fMHJ3tE+SjjyivE1BbOlzYHx83t\nTeYnm7pS9un7A/UzTDHbs7hPUezLek+H3xTPAnnq\n-----END CERTIFICATE-----\n"
    vpc_id             = aws_vpc.test.id
  }
}
`, rName))
}<|MERGE_RESOLUTION|>--- conflicted
+++ resolved
@@ -24,14 +24,10 @@
 	rName := sdkacctest.RandomWithPrefix(acctest.ResourcePrefix)
 
 	resource.ParallelTest(t, resource.TestCase{
-<<<<<<< HEAD
 		PreCheck: func() {
 			acctest.PreCheck(ctx, t)
-			acctest.PreCheckPartitionHasService(codestarconnections.EndpointsID, t)
-		},
-=======
-		PreCheck:                 func() { acctest.PreCheck(t); acctest.PreCheckPartitionHasService(t, codestarconnections.EndpointsID) },
->>>>>>> 78d002fe
+			acctest.PreCheckPartitionHasService(t, codestarconnections.EndpointsID)
+		},
 		ErrorCheck:               acctest.ErrorCheck(t, codestarconnections.EndpointsID),
 		ProtoV5ProviderFactories: acctest.ProtoV5ProviderFactories,
 		CheckDestroy:             testAccCheckHostDestroy(ctx),
@@ -63,14 +59,10 @@
 	rName := sdkacctest.RandomWithPrefix(acctest.ResourcePrefix)
 
 	resource.ParallelTest(t, resource.TestCase{
-<<<<<<< HEAD
 		PreCheck: func() {
 			acctest.PreCheck(ctx, t)
-			acctest.PreCheckPartitionHasService(codestarconnections.EndpointsID, t)
-		},
-=======
-		PreCheck:                 func() { acctest.PreCheck(t); acctest.PreCheckPartitionHasService(t, codestarconnections.EndpointsID) },
->>>>>>> 78d002fe
+			acctest.PreCheckPartitionHasService(t, codestarconnections.EndpointsID)
+		},
 		ErrorCheck:               acctest.ErrorCheck(t, codestarconnections.EndpointsID),
 		ProtoV5ProviderFactories: acctest.ProtoV5ProviderFactories,
 		CheckDestroy:             testAccCheckHostDestroy(ctx),
@@ -94,14 +86,10 @@
 	rName := sdkacctest.RandomWithPrefix(acctest.ResourcePrefix)
 
 	resource.ParallelTest(t, resource.TestCase{
-<<<<<<< HEAD
 		PreCheck: func() {
 			acctest.PreCheck(ctx, t)
-			acctest.PreCheckPartitionHasService(codestarconnections.EndpointsID, t)
-		},
-=======
-		PreCheck:                 func() { acctest.PreCheck(t); acctest.PreCheckPartitionHasService(t, codestarconnections.EndpointsID) },
->>>>>>> 78d002fe
+			acctest.PreCheckPartitionHasService(t, codestarconnections.EndpointsID)
+		},
 		ErrorCheck:               acctest.ErrorCheck(t, codestarconnections.EndpointsID),
 		ProtoV5ProviderFactories: acctest.ProtoV5ProviderFactories,
 		CheckDestroy:             testAccCheckHostDestroy(ctx),
