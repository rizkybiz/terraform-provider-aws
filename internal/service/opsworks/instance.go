package opsworks

import (
	"bytes"
	"context"
	"fmt"
	"log"
	"time"

	"github.com/aws/aws-sdk-go/aws"
	"github.com/aws/aws-sdk-go/service/opsworks"
	"github.com/hashicorp/aws-sdk-go-base/v2/awsv1shim/v2/tfawserr"
<<<<<<< HEAD
	"github.com/hashicorp/terraform-plugin-sdk/v2/helper/resource"
=======
	"github.com/hashicorp/terraform-plugin-sdk/v2/diag"
>>>>>>> 921ff746
	"github.com/hashicorp/terraform-plugin-sdk/v2/helper/schema"
	"github.com/hashicorp/terraform-plugin-sdk/v2/helper/validation"
	"github.com/hashicorp/terraform-provider-aws/internal/conns"
	"github.com/hashicorp/terraform-provider-aws/internal/create"
	"github.com/hashicorp/terraform-provider-aws/internal/errs/sdkdiag"
	"github.com/hashicorp/terraform-provider-aws/internal/flex"
)

func ResourceInstance() *schema.Resource {
	return &schema.Resource{
		CreateWithoutTimeout: resourceInstanceCreate,
		ReadWithoutTimeout:   resourceInstanceRead,
		UpdateWithoutTimeout: resourceInstanceUpdate,
		DeleteWithoutTimeout: resourceInstanceDelete,
		Importer: &schema.ResourceImporter{
			StateContext: resourceInstanceImport,
		},

		Timeouts: &schema.ResourceTimeout{
			Create: schema.DefaultTimeout(10 * time.Minute),
			Delete: schema.DefaultTimeout(10 * time.Minute),
			Update: schema.DefaultTimeout(10 * time.Minute),
		},

		Schema: map[string]*schema.Schema{
			"agent_version": {
				Type:     schema.TypeString,
				Optional: true,
				Default:  "INHERIT",
			},

			"ami_id": {
				Type:     schema.TypeString,
				Optional: true,
				Computed: true,
				ForceNew: true,
			},

			"architecture": {
				Type:         schema.TypeString,
				Optional:     true,
				Default:      "x86_64",
				ValidateFunc: validation.StringInSlice(opsworks.Architecture_Values(), false),
			},

			"auto_scaling_type": {
				Type:         schema.TypeString,
				Optional:     true,
				ValidateFunc: validation.StringInSlice(opsworks.AutoScalingType_Values(), false),
			},

			"availability_zone": {
				Type:     schema.TypeString,
				Optional: true,
				Computed: true,
				ForceNew: true,
			},

			"created_at": {
				Type:     schema.TypeString,
				Optional: true,
				Computed: true,
			},

			"delete_ebs": {
				Type:     schema.TypeBool,
				Optional: true,
				Default:  true,
			},

			"delete_eip": {
				Type:     schema.TypeBool,
				Optional: true,
				Default:  true,
			},

			"ebs_optimized": {
				Type:     schema.TypeBool,
				Optional: true,
				Default:  false,
				ForceNew: true,
			},

			"ec2_instance_id": {
				Type:     schema.TypeString,
				Computed: true,
			},

			"ecs_cluster_arn": {
				Type:     schema.TypeString,
				Optional: true,
				Computed: true,
			},

			"elastic_ip": {
				Type:     schema.TypeString,
				Optional: true,
				Computed: true,
			},

			"hostname": {
				Type:     schema.TypeString,
				Optional: true,
				Computed: true,
				ForceNew: true,
			},

			"infrastructure_class": {
				Type:     schema.TypeString,
				Optional: true,
				Computed: true,
			},

			"install_updates_on_boot": {
				Type:     schema.TypeBool,
				Optional: true,
				Default:  true,
			},

			"instance_profile_arn": {
				Type:     schema.TypeString,
				Optional: true,
				Computed: true,
			},

			"instance_type": {
				Type:     schema.TypeString,
				Optional: true,
			},

			"last_service_error_id": {
				Type:     schema.TypeString,
				Computed: true,
			},

			"layer_ids": {
				Type:     schema.TypeList,
				Required: true,
				Elem:     &schema.Schema{Type: schema.TypeString},
			},

			"os": {
				Type:     schema.TypeString,
				Optional: true,
				Computed: true,
				ForceNew: true,
			},

			"platform": {
				Type:     schema.TypeString,
				Computed: true,
			},

			"private_dns": {
				Type:     schema.TypeString,
				Computed: true,
			},

			"private_ip": {
				Type:     schema.TypeString,
				Computed: true,
			},

			"public_dns": {
				Type:     schema.TypeString,
				Computed: true,
			},

			"public_ip": {
				Type:     schema.TypeString,
				Computed: true,
			},

			"registered_by": {
				Type:     schema.TypeString,
				Computed: true,
			},

			"reported_agent_version": {
				Type:     schema.TypeString,
				Computed: true,
			},

			"reported_os_family": {
				Type:     schema.TypeString,
				Computed: true,
			},

			"reported_os_name": {
				Type:     schema.TypeString,
				Computed: true,
			},

			"reported_os_version": {
				Type:     schema.TypeString,
				Computed: true,
			},

			"root_device_type": {
				Type:         schema.TypeString,
				Optional:     true,
				ForceNew:     true,
				Computed:     true,
				ValidateFunc: validation.StringInSlice(opsworks.RootDeviceType_Values(), false),
			},

			"root_device_volume_id": {
				Type:     schema.TypeString,
				Computed: true,
			},

			"security_group_ids": {
				Type:     schema.TypeList,
				Optional: true,
				Computed: true,
				Elem:     &schema.Schema{Type: schema.TypeString},
			},

			"ssh_host_dsa_key_fingerprint": {
				Type:     schema.TypeString,
				Computed: true,
			},

			"ssh_host_rsa_key_fingerprint": {
				Type:     schema.TypeString,
				Computed: true,
			},

			"ssh_key_name": {
				Type:     schema.TypeString,
				Optional: true,
				Computed: true,
			},

			"stack_id": {
				Type:     schema.TypeString,
				Required: true,
				ForceNew: true,
			},

			"state": {
				Type:     schema.TypeString,
				Optional: true,
				ValidateFunc: validation.StringInSlice([]string{
					"running",
					"stopped",
				}, false),
			},

			"status": {
				Type:     schema.TypeString,
				Optional: true,
				Computed: true,
			},

			"subnet_id": {
				Type:     schema.TypeString,
				Optional: true,
				Computed: true,
				ForceNew: true,
			},

			"tenancy": {
				Type:     schema.TypeString,
				Optional: true,
				Computed: true,
				ForceNew: true,
				ValidateFunc: validation.StringInSlice([]string{
					"dedicated",
					"default",
					"host",
				}, false),
			},

			"virtualization_type": {
				Type:         schema.TypeString,
				Optional:     true,
				Computed:     true,
				ForceNew:     true,
				ValidateFunc: validation.StringInSlice(opsworks.VirtualizationType_Values(), false),
			},

			"ebs_block_device": {
				Type:     schema.TypeSet,
				Optional: true,
				Computed: true,
				ForceNew: true,
				Elem: &schema.Resource{
					Schema: map[string]*schema.Schema{
						"delete_on_termination": {
							Type:     schema.TypeBool,
							Optional: true,
							Default:  true,
							ForceNew: true,
						},

						"device_name": {
							Type:     schema.TypeString,
							Required: true,
							ForceNew: true,
						},

						"iops": {
							Type:     schema.TypeInt,
							Optional: true,
							Computed: true,
							ForceNew: true,
						},

						"snapshot_id": {
							Type:     schema.TypeString,
							Optional: true,
							Computed: true,
							ForceNew: true,
						},

						"volume_size": {
							Type:     schema.TypeInt,
							Optional: true,
							Computed: true,
							ForceNew: true,
						},

						"volume_type": {
							Type:     schema.TypeString,
							Optional: true,
							Computed: true,
							ForceNew: true,
						},
					},
				},
				Set: func(v interface{}) int {
					var buf bytes.Buffer
					m := v.(map[string]interface{})
					buf.WriteString(fmt.Sprintf("%s-", m["device_name"].(string)))
					buf.WriteString(fmt.Sprintf("%s-", m["snapshot_id"].(string)))
					return create.StringHashcode(buf.String())
				},
			},
			"ephemeral_block_device": {
				Type:     schema.TypeSet,
				Optional: true,
				Computed: true,
				ForceNew: true,
				Elem: &schema.Resource{
					Schema: map[string]*schema.Schema{
						"device_name": {
							Type:     schema.TypeString,
							Required: true,
						},

						"virtual_name": {
							Type:     schema.TypeString,
							Required: true,
						},
					},
				},
				Set: func(v interface{}) int {
					var buf bytes.Buffer
					m := v.(map[string]interface{})
					buf.WriteString(fmt.Sprintf("%s-", m["device_name"].(string)))
					buf.WriteString(fmt.Sprintf("%s-", m["virtual_name"].(string)))
					return create.StringHashcode(buf.String())
				},
			},

			"root_block_device": {
				// TODO: This is a set because we don't support singleton
				//       sub-resources today. We'll enforce that the set only ever has
				//       length zero or one below. When TF gains support for
				//       sub-resources this can be converted.
				Type:     schema.TypeSet,
				Optional: true,
				Computed: true,
				ForceNew: true,
				Elem: &schema.Resource{
					// "You can only modify the volume size, volume type, and Delete on
					// Termination flag on the block device mapping entry for the root
					// device volume." - bit.ly/ec2bdmap
					Schema: map[string]*schema.Schema{
						"delete_on_termination": {
							Type:     schema.TypeBool,
							Optional: true,
							Default:  true,
							ForceNew: true,
						},

						"iops": {
							Type:     schema.TypeInt,
							Optional: true,
							Computed: true,
							ForceNew: true,
						},

						"volume_size": {
							Type:     schema.TypeInt,
							Optional: true,
							Computed: true,
							ForceNew: true,
						},

						"volume_type": {
							Type:     schema.TypeString,
							Optional: true,
							Computed: true,
							ForceNew: true,
						},
					},
				},
				Set: func(v interface{}) int {
					// there can be only one root device; no need to hash anything
					return 0
				},
			},
		},
	}
}

func resourceInstanceValidate(d *schema.ResourceData) error {
	if d.HasChange("ami_id") {
		if v, ok := d.GetOk("os"); ok {
			if v.(string) != "Custom" {
				return fmt.Errorf("OS must be \"Custom\" when using using a custom ami_id")
			}
		}

		if _, ok := d.GetOk("root_block_device"); ok {
			return fmt.Errorf("Cannot specify root_block_device when using a custom ami_id.")
		}

		if _, ok := d.GetOk("ebs_block_device"); ok {
			return fmt.Errorf("Cannot specify ebs_block_device when using a custom ami_id.")
		}

		if _, ok := d.GetOk("ephemeral_block_device"); ok {
			return fmt.Errorf("Cannot specify ephemeral_block_device when using a custom ami_id.")
		}
	}
	return nil
}

func resourceInstanceRead(ctx context.Context, d *schema.ResourceData, meta interface{}) diag.Diagnostics {
	var diags diag.Diagnostics
	conn := meta.(*conns.AWSClient).OpsWorksConn()

	req := &opsworks.DescribeInstancesInput{
		InstanceIds: []*string{
			aws.String(d.Id()),
		},
	}

	log.Printf("[DEBUG] Reading OpsWorks instance: %s", d.Id())

	resp, err := conn.DescribeInstancesWithContext(ctx, req)

	if !d.IsNewResource() && tfawserr.ErrCodeEquals(err, opsworks.ErrCodeResourceNotFoundException) {
		log.Printf("[WARN] OpsWorks instance %s not found, removing from state", d.Id())
		d.SetId("")
		return diags
	}

	if err != nil {
		return sdkdiag.AppendErrorf(diags, "reading OpsWorks Instance (%s): %s", d.Id(), err)
	}

	// If nothing was found, then return no state
	if len(resp.Instances) == 0 || resp.Instances[0] == nil || resp.Instances[0].InstanceId == nil {
		log.Printf("[WARN] OpsWorks instance %s not found, removing from state", d.Id())
		d.SetId("")
		return diags
	}

	instance := resp.Instances[0]

	d.SetId(aws.StringValue(instance.InstanceId))
	d.Set("agent_version", instance.AgentVersion)
	d.Set("ami_id", instance.AmiId)
	d.Set("architecture", instance.Architecture)
	d.Set("auto_scaling_type", instance.AutoScalingType)
	d.Set("availability_zone", instance.AvailabilityZone)
	d.Set("created_at", instance.CreatedAt)
	d.Set("ebs_optimized", instance.EbsOptimized)
	d.Set("ec2_instance_id", instance.Ec2InstanceId)
	d.Set("ecs_cluster_arn", instance.EcsClusterArn)
	d.Set("elastic_ip", instance.ElasticIp)
	d.Set("hostname", instance.Hostname)
	d.Set("infrastructure_class", instance.InfrastructureClass)
	d.Set("install_updates_on_boot", instance.InstallUpdatesOnBoot)
	d.Set("instance_profile_arn", instance.InstanceProfileArn)
	d.Set("instance_type", instance.InstanceType)
	d.Set("last_service_error_id", instance.LastServiceErrorId)
	var layerIds []string
	for _, v := range instance.LayerIds {
		layerIds = append(layerIds, aws.StringValue(v))
	}
	layerIds, err = sortListBasedonTFFile(layerIds, d)
	if err != nil {
		return sdkdiag.AppendErrorf(diags, "sorting layer_ids attribute: %#v", err)
	}
	if err := d.Set("layer_ids", layerIds); err != nil {
		return sdkdiag.AppendErrorf(diags, "setting layer_ids attribute: %#v, error: %#v", layerIds, err)
	}
	d.Set("os", instance.Os)
	d.Set("platform", instance.Platform)
	d.Set("private_dns", instance.PrivateDns)
	d.Set("private_ip", instance.PrivateIp)
	d.Set("public_dns", instance.PublicDns)
	d.Set("public_ip", instance.PublicIp)
	d.Set("registered_by", instance.RegisteredBy)
	d.Set("reported_agent_version", instance.ReportedAgentVersion)
	d.Set("reported_os_family", instance.ReportedOs.Family)
	d.Set("reported_os_name", instance.ReportedOs.Name)
	d.Set("reported_os_version", instance.ReportedOs.Version)
	d.Set("root_device_type", instance.RootDeviceType)
	d.Set("root_device_volume_id", instance.RootDeviceVolumeId)
	d.Set("ssh_host_dsa_key_fingerprint", instance.SshHostDsaKeyFingerprint)
	d.Set("ssh_host_rsa_key_fingerprint", instance.SshHostRsaKeyFingerprint)
	d.Set("ssh_key_name", instance.SshKeyName)
	d.Set("stack_id", instance.StackId)
	d.Set("status", instance.Status)
	d.Set("subnet_id", instance.SubnetId)
	d.Set("tenancy", instance.Tenancy)
	d.Set("virtualization_type", instance.VirtualizationType)

	// Read BlockDeviceMapping
	ibds := readBlockDevices(instance)

	if err := d.Set("ebs_block_device", ibds["ebs"]); err != nil {
		return sdkdiag.AppendErrorf(diags, "reading OpsWorks Instance (%s): setting ebs_block_device: %s", d.Id(), err)
	}
	if err := d.Set("ephemeral_block_device", ibds["ephemeral"]); err != nil {
		return sdkdiag.AppendErrorf(diags, "reading OpsWorks Instance (%s): setting ephemeral_block_device: %s", d.Id(), err)
	}
	if ibds["root"] != nil {
		if err := d.Set("root_block_device", []interface{}{ibds["root"]}); err != nil {
			return sdkdiag.AppendErrorf(diags, "reading OpsWorks Instance (%s): setting root_block_device: %s", d.Id(), err)
		}
	} else {
		d.Set("root_block_device", []interface{}{})
	}

	// Read Security Groups
	sgs := make([]string, 0, len(instance.SecurityGroupIds))
	for _, sg := range instance.SecurityGroupIds {
		sgs = append(sgs, *sg)
	}
	if err := d.Set("security_group_ids", sgs); err != nil {
		return sdkdiag.AppendErrorf(diags, "reading OpsWorks Instance (%s): setting security_group_ids: %s", d.Id(), err)
	}
	return diags
}

func resourceInstanceCreate(ctx context.Context, d *schema.ResourceData, meta interface{}) diag.Diagnostics {
	var diags diag.Diagnostics
	conn := meta.(*conns.AWSClient).OpsWorksConn()

	err := resourceInstanceValidate(d)
	if err != nil {
		return sdkdiag.AppendErrorf(diags, "reading OpsWorks Instance: %s", err)
	}

	req := &opsworks.CreateInstanceInput{
		AgentVersion:         aws.String(d.Get("agent_version").(string)),
		Architecture:         aws.String(d.Get("architecture").(string)),
		EbsOptimized:         aws.Bool(d.Get("ebs_optimized").(bool)),
		InstallUpdatesOnBoot: aws.Bool(d.Get("install_updates_on_boot").(bool)),
		InstanceType:         aws.String(d.Get("instance_type").(string)),
		LayerIds:             flex.ExpandStringList(d.Get("layer_ids").([]interface{})),
		StackId:              aws.String(d.Get("stack_id").(string)),
	}

	if v, ok := d.GetOk("ami_id"); ok {
		req.AmiId = aws.String(v.(string))
		req.Os = aws.String("Custom")
	}

	if v, ok := d.GetOk("auto_scaling_type"); ok {
		req.AutoScalingType = aws.String(v.(string))
	}

	if v, ok := d.GetOk("availability_zone"); ok {
		req.AvailabilityZone = aws.String(v.(string))
	}

	if v, ok := d.GetOk("hostname"); ok {
		req.Hostname = aws.String(v.(string))
	}

	if v, ok := d.GetOk("os"); ok {
		req.Os = aws.String(v.(string))
	}

	if v, ok := d.GetOk("root_device_type"); ok {
		req.RootDeviceType = aws.String(v.(string))
	}

	if v, ok := d.GetOk("ssh_key_name"); ok {
		req.SshKeyName = aws.String(v.(string))
	}

	if v, ok := d.GetOk("subnet_id"); ok {
		req.SubnetId = aws.String(v.(string))
	}

	if v, ok := d.GetOk("tenancy"); ok {
		req.Tenancy = aws.String(v.(string))
	}

	if v, ok := d.GetOk("virtualization_type"); ok {
		req.VirtualizationType = aws.String(v.(string))
	}

	var blockDevices []*opsworks.BlockDeviceMapping

	if v, ok := d.GetOk("ebs_block_device"); ok {
		vL := v.(*schema.Set).List()
		for _, v := range vL {
			bd := v.(map[string]interface{})
			ebs := &opsworks.EbsBlockDevice{
				DeleteOnTermination: aws.Bool(bd["delete_on_termination"].(bool)),
			}

			if v, ok := bd["snapshot_id"].(string); ok && v != "" {
				ebs.SnapshotId = aws.String(v)
			}

			if v, ok := bd["volume_size"].(int); ok && v != 0 {
				ebs.VolumeSize = aws.Int64(int64(v))
			}

			if v, ok := bd["volume_type"].(string); ok && v != "" {
				ebs.VolumeType = aws.String(v)
			}

			if v, ok := bd["iops"].(int); ok && v > 0 {
				ebs.Iops = aws.Int64(int64(v))
			}

			blockDevices = append(blockDevices, &opsworks.BlockDeviceMapping{
				DeviceName: aws.String(bd["device_name"].(string)),
				Ebs:        ebs,
			})
		}
	}

	if v, ok := d.GetOk("ephemeral_block_device"); ok {
		vL := v.(*schema.Set).List()
		for _, v := range vL {
			bd := v.(map[string]interface{})
			blockDevices = append(blockDevices, &opsworks.BlockDeviceMapping{
				DeviceName:  aws.String(bd["device_name"].(string)),
				VirtualName: aws.String(bd["virtual_name"].(string)),
			})
		}
	}

	if v, ok := d.GetOk("root_block_device"); ok {
		vL := v.(*schema.Set).List()
		if len(vL) > 1 {
			return sdkdiag.AppendErrorf(diags, "Cannot specify more than one root_block_device.")
		}
		for _, v := range vL {
			bd := v.(map[string]interface{})
			ebs := &opsworks.EbsBlockDevice{
				DeleteOnTermination: aws.Bool(bd["delete_on_termination"].(bool)),
			}

			if v, ok := bd["volume_size"].(int); ok && v != 0 {
				ebs.VolumeSize = aws.Int64(int64(v))
			}

			if v, ok := bd["volume_type"].(string); ok && v != "" {
				ebs.VolumeType = aws.String(v)
			}

			if v, ok := bd["iops"].(int); ok && v > 0 {
				ebs.Iops = aws.Int64(int64(v))
			}

			blockDevices = append(blockDevices, &opsworks.BlockDeviceMapping{
				DeviceName: aws.String("ROOT_DEVICE"),
				Ebs:        ebs,
			})
		}
	}

	if len(blockDevices) > 0 {
		req.BlockDeviceMappings = blockDevices
	}

	log.Printf("[DEBUG] Creating OpsWorks instance")

	var resp *opsworks.CreateInstanceOutput

	resp, err = conn.CreateInstanceWithContext(ctx, req)
	if err != nil {
		return sdkdiag.AppendErrorf(diags, "creating OpsWorks Instance: %s", err)
	}

	if resp.InstanceId == nil {
		return sdkdiag.AppendErrorf(diags, "creating OpsWorks Instance: no instance returned")
	}

	instanceId := aws.StringValue(resp.InstanceId)
	d.SetId(instanceId)

	if v, ok := d.GetOk("state"); ok && v.(string) == instanceStatusRunning {
		err := startInstance(ctx, d, meta, true, d.Timeout(schema.TimeoutCreate))
		if err != nil {
			return sdkdiag.AppendErrorf(diags, "creating OpsWorks Instance: %s", err)
		}
	}

	return append(diags, resourceInstanceRead(ctx, d, meta)...)
}

func resourceInstanceUpdate(ctx context.Context, d *schema.ResourceData, meta interface{}) diag.Diagnostics {
	var diags diag.Diagnostics
	conn := meta.(*conns.AWSClient).OpsWorksConn()

	err := resourceInstanceValidate(d)
	if err != nil {
		return sdkdiag.AppendErrorf(diags, "updating OpsWorks Instance (%s): %s", d.Id(), err)
	}

	req := &opsworks.UpdateInstanceInput{
		InstanceId:           aws.String(d.Id()),
		AgentVersion:         aws.String(d.Get("agent_version").(string)),
		Architecture:         aws.String(d.Get("architecture").(string)),
		InstallUpdatesOnBoot: aws.Bool(d.Get("install_updates_on_boot").(bool)),
	}

	if v, ok := d.GetOk("ami_id"); ok {
		req.AmiId = aws.String(v.(string))
		req.Os = aws.String("Custom")
	}

	if v, ok := d.GetOk("auto_scaling_type"); ok {
		req.AutoScalingType = aws.String(v.(string))
	}

	if v, ok := d.GetOk("hostname"); ok {
		req.Hostname = aws.String(v.(string))
	}

	if v, ok := d.GetOk("instance_type"); ok {
		req.InstanceType = aws.String(v.(string))
	}

	if v, ok := d.GetOk("layer_ids"); ok {
		req.LayerIds = flex.ExpandStringList(v.([]interface{}))
	}

	if v, ok := d.GetOk("os"); ok {
		req.Os = aws.String(v.(string))
	}

	if v, ok := d.GetOk("ssh_key_name"); ok {
		req.SshKeyName = aws.String(v.(string))
	}

	log.Printf("[DEBUG] Updating OpsWorks instance: %s", d.Id())

	_, err = conn.UpdateInstanceWithContext(ctx, req)
	if err != nil {
		return sdkdiag.AppendErrorf(diags, "updating OpsWorks Instance (%s): %s", d.Id(), err)
	}

	var status string

	if v, ok := d.GetOk("status"); ok {
		status = v.(string)
	} else {
		status = "stopped"
	}

	if v, ok := d.GetOk("state"); ok {
		state := v.(string)
		if state == instanceStatusRunning {
			if status == instanceStatusStopped || status == instanceStatusStopping || status == instanceStatusShuttingDown {
				err := startInstance(ctx, d, meta, false, d.Timeout(schema.TimeoutUpdate))
				if err != nil {
					return sdkdiag.AppendErrorf(diags, "updating OpsWorks Instance (%s): %s", d.Id(), err)
				}
			}
		} else {
			if status != instanceStatusStopped && status != instanceStatusStopping && status != instanceStatusShuttingDown {
				err := stopInstance(ctx, d, meta, d.Timeout(schema.TimeoutUpdate))
				if err != nil {
					return sdkdiag.AppendErrorf(diags, "updating OpsWorks Instance (%s): %s", d.Id(), err)
				}
			}
		}
	}

	return append(diags, resourceInstanceRead(ctx, d, meta)...)
}

func resourceInstanceDelete(ctx context.Context, d *schema.ResourceData, meta interface{}) diag.Diagnostics {
	var diags diag.Diagnostics
	conn := meta.(*conns.AWSClient).OpsWorksConn()

	if v, ok := d.GetOk("status"); ok && v.(string) != instanceStatusStopped {
		err := stopInstance(ctx, d, meta, d.Timeout(schema.TimeoutDelete))
		if err != nil {
			return sdkdiag.AppendErrorf(diags, "deleting OpsWorks instance (%s): %s", d.Id(), err)
		}
	}

	req := &opsworks.DeleteInstanceInput{
		InstanceId:      aws.String(d.Id()),
		DeleteElasticIp: aws.Bool(d.Get("delete_eip").(bool)),
		DeleteVolumes:   aws.Bool(d.Get("delete_ebs").(bool)),
	}

	log.Printf("[DEBUG] Deleting OpsWorks instance: %s", d.Id())

	_, err := conn.DeleteInstanceWithContext(ctx, req)

	if tfawserr.ErrCodeEquals(err, opsworks.ErrCodeResourceNotFoundException) {
		return diags
	}

	if err != nil {
		return sdkdiag.AppendErrorf(diags, "deleting OpsWorks instance (%s): %s", d.Id(), err)
	}

	if err := waitInstanceDeleted(ctx, conn, d.Id()); err != nil {
		return sdkdiag.AppendErrorf(diags, "deleting OpsWorks instance (%s): waiting for completion: %s", d.Id(), err)
	}

	return diags
}

func resourceInstanceImport(ctx context.Context, d *schema.ResourceData, meta interface{}) ([]*schema.ResourceData, error) {
	// Neither delete_eip nor delete_ebs can be fetched
	// from any API call, so we need to default to the values
	// we set in the schema by default
	d.Set("delete_ebs", true)
	d.Set("delete_eip", true)
	return []*schema.ResourceData{d}, nil
}

func startInstance(ctx context.Context, d *schema.ResourceData, meta interface{}, wait bool, timeout time.Duration) error {
	conn := meta.(*conns.AWSClient).OpsWorksConn()

	req := &opsworks.StartInstanceInput{
		InstanceId: aws.String(d.Id()),
	}

	log.Printf("[DEBUG] Starting OpsWorks instance: %s", d.Id())

	_, err := conn.StartInstanceWithContext(ctx, req)

	if err != nil {
		return fmt.Errorf("starting instance: %w", err)
	}

	if wait {
		log.Printf("[DEBUG] Waiting for OpsWorks instance (%s) to start", d.Id())

		if err := waitInstanceStarted(ctx, conn, d.Id(), timeout); err != nil {
			return fmt.Errorf("starting instance: waiting for completion: %w", err)
		}
	}

	return nil
}

func stopInstance(ctx context.Context, d *schema.ResourceData, meta interface{}, timeout time.Duration) error {
	conn := meta.(*conns.AWSClient).OpsWorksConn()

	req := &opsworks.StopInstanceInput{
		InstanceId: aws.String(d.Id()),
	}

	log.Printf("[DEBUG] Stopping OpsWorks instance: %s", d.Id())

	_, err := conn.StopInstanceWithContext(ctx, req)

	if err != nil {
		return fmt.Errorf("stopping instance: %w", err)
	}

	log.Printf("[DEBUG] Waiting for OpsWorks instance (%s) to become stopped", d.Id())

	if err := waitInstanceStopped(ctx, conn, d.Id(), timeout); err != nil {
		return fmt.Errorf("stopping instance: waiting for completion: %w", err)
	}

	return nil
}

func InstanceStatus(conn *opsworks.OpsWorks, instanceID string) resource.StateRefreshFunc {
	return func() (interface{}, string, error) {
		resp, err := conn.DescribeInstances(&opsworks.DescribeInstancesInput{
			InstanceIds: []*string{aws.String(instanceID)},
		})

		if tfawserr.ErrCodeEquals(err, opsworks.ErrCodeResourceNotFoundException) {
			return nil, "", nil
		}

		if err != nil {
			return nil, "", err
		}

		if resp == nil || len(resp.Instances) == 0 || resp.Instances[0] == nil {
			// Sometimes AWS just has consistency issues and doesn't see
			// our instance yet. Return an empty state.
			return nil, "", nil
		}

		i := resp.Instances[0]
		return i, aws.StringValue(i.Status), nil
	}
}

const (
	InstanceDeleteTimeout = 2 * time.Minute
)

func waitInstanceDeleted(conn *opsworks.OpsWorks, instanceId string) error {
	stateConf := &resource.StateChangeConf{
		Pending:    []string{instanceStatusStopped, instanceStatusTerminating, instanceStatusTerminated},
		Target:     []string{},
		Refresh:    InstanceStatus(conn, instanceId),
		Timeout:    InstanceDeleteTimeout,
		Delay:      10 * time.Second,
		MinTimeout: 3 * time.Second,
	}

	_, err := stateConf.WaitForState()
	return err
}

func waitInstanceStarted(conn *opsworks.OpsWorks, instanceId string, timeout time.Duration) error {
	stateConf := &resource.StateChangeConf{
		Pending:    []string{instanceStatusRequested, instanceStatusPending, instanceStatusBooting, instanceStatusRunningSetup},
		Target:     []string{instanceStatusOnline},
		Refresh:    InstanceStatus(conn, instanceId),
		Timeout:    timeout,
		Delay:      10 * time.Second,
		MinTimeout: 3 * time.Second,
	}
	_, err := stateConf.WaitForState()
	return err
}

func waitInstanceStopped(conn *opsworks.OpsWorks, instanceId string, timeout time.Duration) error {
	stateConf := &resource.StateChangeConf{
		Pending:    []string{instanceStatusStopping, instanceStatusTerminating, instanceStatusShuttingDown, instanceStatusTerminated},
		Target:     []string{instanceStatusStopped},
		Refresh:    InstanceStatus(conn, instanceId),
		Timeout:    timeout,
		Delay:      10 * time.Second,
		MinTimeout: 3 * time.Second,
	}
	_, err := stateConf.WaitForState()
	return err
}

func readBlockDevices(instance *opsworks.Instance) map[string]interface{} {
	blockDevices := make(map[string]interface{})
	blockDevices["ebs"] = make([]map[string]interface{}, 0)
	blockDevices["ephemeral"] = make([]map[string]interface{}, 0)
	blockDevices["root"] = nil

	if len(instance.BlockDeviceMappings) == 0 {
		return nil
	}

	for _, bdm := range instance.BlockDeviceMappings {
		bd := make(map[string]interface{})
		if bdm.Ebs != nil && bdm.Ebs.DeleteOnTermination != nil {
			bd["delete_on_termination"] = aws.BoolValue(bdm.Ebs.DeleteOnTermination)
		}
		if bdm.Ebs != nil && bdm.Ebs.VolumeSize != nil {
			bd["volume_size"] = aws.Int64Value(bdm.Ebs.VolumeSize)
		}
		if bdm.Ebs != nil && bdm.Ebs.VolumeType != nil {
			bd["volume_type"] = aws.StringValue(bdm.Ebs.VolumeType)
		}
		if bdm.Ebs != nil && bdm.Ebs.Iops != nil {
			bd["iops"] = aws.Int64Value(bdm.Ebs.Iops)
		}
		if aws.StringValue(bdm.DeviceName) == "ROOT_DEVICE" {
			blockDevices["root"] = bd
		} else {
			if bdm.DeviceName != nil {
				bd["device_name"] = aws.StringValue(bdm.DeviceName)
			}
			if bdm.VirtualName != nil {
				bd["virtual_name"] = aws.StringValue(bdm.VirtualName)
				blockDevices["ephemeral"] = append(blockDevices["ephemeral"].([]map[string]interface{}), bd)
			} else {
				if bdm.Ebs != nil && bdm.Ebs.SnapshotId != nil {
					bd["snapshot_id"] = aws.StringValue(bdm.Ebs.SnapshotId)
				}
				blockDevices["ebs"] = append(blockDevices["ebs"].([]map[string]interface{}), bd)
			}
		}
	}
	return blockDevices
}<|MERGE_RESOLUTION|>--- conflicted
+++ resolved
@@ -10,11 +10,8 @@
 	"github.com/aws/aws-sdk-go/aws"
 	"github.com/aws/aws-sdk-go/service/opsworks"
 	"github.com/hashicorp/aws-sdk-go-base/v2/awsv1shim/v2/tfawserr"
-<<<<<<< HEAD
+	"github.com/hashicorp/terraform-plugin-sdk/v2/diag"
 	"github.com/hashicorp/terraform-plugin-sdk/v2/helper/resource"
-=======
-	"github.com/hashicorp/terraform-plugin-sdk/v2/diag"
->>>>>>> 921ff746
 	"github.com/hashicorp/terraform-plugin-sdk/v2/helper/schema"
 	"github.com/hashicorp/terraform-plugin-sdk/v2/helper/validation"
 	"github.com/hashicorp/terraform-provider-aws/internal/conns"
@@ -908,9 +905,49 @@
 	return nil
 }
 
-func InstanceStatus(conn *opsworks.OpsWorks, instanceID string) resource.StateRefreshFunc {
+func waitInstanceDeleted(ctx context.Context, conn *opsworks.OpsWorks, instanceId string) error {
+	stateConf := &resource.StateChangeConf{
+		Pending:    []string{instanceStatusStopped, instanceStatusTerminating, instanceStatusTerminated},
+		Target:     []string{},
+		Refresh:    instanceStatus(ctx, conn, instanceId),
+		Timeout:    2 * time.Minute,
+		Delay:      10 * time.Second,
+		MinTimeout: 3 * time.Second,
+	}
+
+	_, err := stateConf.WaitForStateContext(ctx)
+	return err
+}
+
+func waitInstanceStarted(ctx context.Context, conn *opsworks.OpsWorks, instanceId string, timeout time.Duration) error {
+	stateConf := &resource.StateChangeConf{
+		Pending:    []string{instanceStatusRequested, instanceStatusPending, instanceStatusBooting, instanceStatusRunningSetup},
+		Target:     []string{instanceStatusOnline},
+		Refresh:    instanceStatus(ctx, conn, instanceId),
+		Timeout:    timeout,
+		Delay:      10 * time.Second,
+		MinTimeout: 3 * time.Second,
+	}
+	_, err := stateConf.WaitForStateContext(ctx)
+	return err
+}
+
+func waitInstanceStopped(ctx context.Context, conn *opsworks.OpsWorks, instanceId string, timeout time.Duration) error {
+	stateConf := &resource.StateChangeConf{
+		Pending:    []string{instanceStatusStopping, instanceStatusTerminating, instanceStatusShuttingDown, instanceStatusTerminated},
+		Target:     []string{instanceStatusStopped},
+		Refresh:    instanceStatus(ctx, conn, instanceId),
+		Timeout:    timeout,
+		Delay:      10 * time.Second,
+		MinTimeout: 3 * time.Second,
+	}
+	_, err := stateConf.WaitForStateContext(ctx)
+	return err
+}
+
+func instanceStatus(ctx context.Context, conn *opsworks.OpsWorks, instanceID string) resource.StateRefreshFunc {
 	return func() (interface{}, string, error) {
-		resp, err := conn.DescribeInstances(&opsworks.DescribeInstancesInput{
+		resp, err := conn.DescribeInstancesWithContext(ctx, &opsworks.DescribeInstancesInput{
 			InstanceIds: []*string{aws.String(instanceID)},
 		})
 
@@ -931,50 +968,6 @@
 		i := resp.Instances[0]
 		return i, aws.StringValue(i.Status), nil
 	}
-}
-
-const (
-	InstanceDeleteTimeout = 2 * time.Minute
-)
-
-func waitInstanceDeleted(conn *opsworks.OpsWorks, instanceId string) error {
-	stateConf := &resource.StateChangeConf{
-		Pending:    []string{instanceStatusStopped, instanceStatusTerminating, instanceStatusTerminated},
-		Target:     []string{},
-		Refresh:    InstanceStatus(conn, instanceId),
-		Timeout:    InstanceDeleteTimeout,
-		Delay:      10 * time.Second,
-		MinTimeout: 3 * time.Second,
-	}
-
-	_, err := stateConf.WaitForState()
-	return err
-}
-
-func waitInstanceStarted(conn *opsworks.OpsWorks, instanceId string, timeout time.Duration) error {
-	stateConf := &resource.StateChangeConf{
-		Pending:    []string{instanceStatusRequested, instanceStatusPending, instanceStatusBooting, instanceStatusRunningSetup},
-		Target:     []string{instanceStatusOnline},
-		Refresh:    InstanceStatus(conn, instanceId),
-		Timeout:    timeout,
-		Delay:      10 * time.Second,
-		MinTimeout: 3 * time.Second,
-	}
-	_, err := stateConf.WaitForState()
-	return err
-}
-
-func waitInstanceStopped(conn *opsworks.OpsWorks, instanceId string, timeout time.Duration) error {
-	stateConf := &resource.StateChangeConf{
-		Pending:    []string{instanceStatusStopping, instanceStatusTerminating, instanceStatusShuttingDown, instanceStatusTerminated},
-		Target:     []string{instanceStatusStopped},
-		Refresh:    InstanceStatus(conn, instanceId),
-		Timeout:    timeout,
-		Delay:      10 * time.Second,
-		MinTimeout: 3 * time.Second,
-	}
-	_, err := stateConf.WaitForState()
-	return err
 }
 
 func readBlockDevices(instance *opsworks.Instance) map[string]interface{} {
